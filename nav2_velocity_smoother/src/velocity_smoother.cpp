// Copyright (c) 2022 Samsung Research
//
// Licensed under the Apache License, Version 2.0 (the "License");
// you may not use this file except in compliance with the License.
// You may obtain a copy of the License at
//
//     http://www.apache.org/licenses/LICENSE-2.0
//
// Unless required by applicable law or agreed to in writing, software
// distributed under the License is distributed on an "AS IS" BASIS,
// WITHOUT WARRANTIES OR CONDITIONS OF ANY KIND, either express or implied.
// See the License for the specific language governing permissions and
// limitations under the License.

#include <chrono>
#include <limits>
#include <memory>
#include <string>
#include <utility>
#include <vector>

#include "nav2_velocity_smoother/velocity_smoother.hpp"

using namespace std::chrono_literals;
using nav2_util::declare_parameter_if_not_declared;
using std::placeholders::_1;
using rcl_interfaces::msg::ParameterType;

namespace nav2_velocity_smoother
{

VelocitySmoother::VelocitySmoother(const rclcpp::NodeOptions & options)
: LifecycleNode("velocity_smoother", "", options),
  last_command_time_{0, 0, get_clock()->get_clock_type()}
{
}

VelocitySmoother::~VelocitySmoother()
{
  if (timer_) {
    timer_->cancel();
    timer_.reset();
  }
}

nav2_util::CallbackReturn
VelocitySmoother::on_configure(const rclcpp_lifecycle::State &)
{
  RCLCPP_INFO(get_logger(), "Configuring velocity smoother");
  auto node = shared_from_this();
  std::string feedback_type;
  double velocity_timeout_dbl;

  // Smoothing metadata
  declare_parameter_if_not_declared(node, "smoothing_frequency", rclcpp::ParameterValue(20.0));
  declare_parameter_if_not_declared(
    node, "feedback", rclcpp::ParameterValue(std::string("OPEN_LOOP")));
  declare_parameter_if_not_declared(node, "scale_velocities", rclcpp::ParameterValue(false));
  node->get_parameter("smoothing_frequency", smoothing_frequency_);
  node->get_parameter("feedback", feedback_type);
  node->get_parameter("scale_velocities", scale_velocities_);

  // Kinematics
  declare_parameter_if_not_declared(
    node, "max_velocity", rclcpp::ParameterValue(std::vector<double>{0.50, 0.0, 2.5}));
  declare_parameter_if_not_declared(
    node, "min_velocity", rclcpp::ParameterValue(std::vector<double>{-0.50, 0.0, -2.5}));
  declare_parameter_if_not_declared(
    node, "max_accel", rclcpp::ParameterValue(std::vector<double>{2.5, 0.0, 3.2}));
  declare_parameter_if_not_declared(
    node, "max_decel", rclcpp::ParameterValue(std::vector<double>{-2.5, 0.0, -3.2}));
  node->get_parameter("max_velocity", max_velocities_);
  node->get_parameter("min_velocity", min_velocities_);
  node->get_parameter("max_accel", max_accels_);
  node->get_parameter("max_decel", max_decels_);

  for (unsigned int i = 0; i != 3; i++) {
    if (max_decels_[i] > 0.0) {
      throw std::runtime_error(
              "Positive values set of deceleration! These should be negative to slow down!");
    }
    if (max_accels_[i] < 0.0) {
      throw std::runtime_error(
              "Negative values set of acceleration! These should be positive to speed up!");
    }
    if (min_velocities_[i] > 0.0) {
      throw std::runtime_error(
              "Positive values set of min_velocities! These should be negative!");
    }
    if (max_velocities_[i] < 0.0) {
      throw std::runtime_error(
              "Negative values set of max_velocities! These should be positive!");
    }
    if (min_velocities_[i] > max_velocities_[i]) {
      throw std::runtime_error(
              "Min velocities are higher than max velocities!");
    }
  }

  // Get feature parameters
  declare_parameter_if_not_declared(node, "odom_topic", rclcpp::ParameterValue("odom"));
  declare_parameter_if_not_declared(node, "odom_duration", rclcpp::ParameterValue(0.1));
  declare_parameter_if_not_declared(
    node, "deadband_velocity", rclcpp::ParameterValue(std::vector<double>{0.0, 0.0, 0.0}));
  declare_parameter_if_not_declared(node, "velocity_timeout", rclcpp::ParameterValue(1.0));
  node->get_parameter("odom_topic", odom_topic_);
  node->get_parameter("odom_duration", odom_duration_);
  node->get_parameter("deadband_velocity", deadband_velocities_);
  node->get_parameter("velocity_timeout", velocity_timeout_dbl);
  velocity_timeout_ = rclcpp::Duration::from_seconds(velocity_timeout_dbl);

  declare_parameter_if_not_declared(node, "stop_when_reached", rclcpp::ParameterValue(false));
  node->get_parameter("stop_when_reached", stop_when_reached_);


  if (max_velocities_.size() != 3 || min_velocities_.size() != 3 ||
    max_accels_.size() != 3 || max_decels_.size() != 3 || deadband_velocities_.size() != 3)
  {
    throw std::runtime_error(
            "Invalid setting of kinematic and/or deadband limits!"
            " All limits must be size of 3 representing (x, y, theta).");
  }

  // Get control type
  if (feedback_type == "OPEN_LOOP") {
    open_loop_ = true;
  } else if (feedback_type == "CLOSED_LOOP") {
    open_loop_ = false;
    odom_smoother_ = std::make_unique<nav2_util::OdomSmoother>(node, odom_duration_, odom_topic_);
  } else {
    throw std::runtime_error("Invalid feedback_type, options are OPEN_LOOP and CLOSED_LOOP.");
  }

  // Setup inputs / outputs
  smoothed_cmd_pub_ = std::make_unique<nav2_util::TwistPublisher>(node, "cmd_vel_smoothed", 1);
  cmd_sub_ = std::make_unique<nav2_util::TwistSubscriber>(
    node,
    "cmd_vel", rclcpp::QoS(1),
    std::bind(&VelocitySmoother::inputCommandCallback, this, std::placeholders::_1),
    std::bind(&VelocitySmoother::inputCommandStampedCallback, this, std::placeholders::_1)
  );

  declare_parameter_if_not_declared(node, "use_realtime_priority", rclcpp::ParameterValue(false));
  bool use_realtime_priority = false;
  node->get_parameter("use_realtime_priority", use_realtime_priority);
  if (use_realtime_priority) {
    try {
      nav2_util::setSoftRealTimePriority();
    } catch (const std::runtime_error & e) {
      RCLCPP_ERROR(get_logger(), "%s", e.what());
      return nav2_util::CallbackReturn::FAILURE;
    }
  }

  return nav2_util::CallbackReturn::SUCCESS;
}

nav2_util::CallbackReturn
VelocitySmoother::on_activate(const rclcpp_lifecycle::State &)
{
  RCLCPP_INFO(get_logger(), "Activating");
  smoothed_cmd_pub_->on_activate();
  double timer_duration_ms = 1000.0 / smoothing_frequency_;
  timer_ = this->create_wall_timer(
    std::chrono::milliseconds(static_cast<int>(timer_duration_ms)),
    std::bind(&VelocitySmoother::smootherTimer, this));

  dyn_params_handler_ = this->add_on_set_parameters_callback(
    std::bind(&VelocitySmoother::dynamicParametersCallback, this, _1));

  // create bond connection
  createBond();
  return nav2_util::CallbackReturn::SUCCESS;
}

nav2_util::CallbackReturn
VelocitySmoother::on_deactivate(const rclcpp_lifecycle::State &)
{
  RCLCPP_INFO(get_logger(), "Deactivating");
  if (timer_) {
    timer_->cancel();
    timer_.reset();
  }
  smoothed_cmd_pub_->on_deactivate();
  dyn_params_handler_.reset();

  // destroy bond connection
  destroyBond();
  return nav2_util::CallbackReturn::SUCCESS;
}

nav2_util::CallbackReturn
VelocitySmoother::on_cleanup(const rclcpp_lifecycle::State &)
{
  RCLCPP_INFO(get_logger(), "Cleaning up");
  smoothed_cmd_pub_.reset();
  odom_smoother_.reset();
  cmd_sub_.reset();
  return nav2_util::CallbackReturn::SUCCESS;
}

nav2_util::CallbackReturn
VelocitySmoother::on_shutdown(const rclcpp_lifecycle::State &)
{
  RCLCPP_INFO(get_logger(), "Shutting down");
  return nav2_util::CallbackReturn::SUCCESS;
}

void VelocitySmoother::inputCommandStampedCallback(
  const geometry_msgs::msg::TwistStamped::SharedPtr msg)
{
  // If message contains NaN or Inf, ignore
  if (!nav2_util::validateTwist(msg->twist)) {
    RCLCPP_ERROR(get_logger(), "Velocity message contains NaNs or Infs! Ignoring as invalid!");
    return;
  }

  command_ = msg;
<<<<<<< HEAD
  last_command_time_ = now();
  new_command_received_ = true;
  stopped_ = false;
=======
  if (msg->header.stamp.sec == 0 && msg->header.stamp.nanosec == 0) {
    last_command_time_ = now();
  } else {
    last_command_time_ = msg->header.stamp;
  }
}

void VelocitySmoother::inputCommandCallback(
  geometry_msgs::msg::Twist::SharedPtr msg)
{
  auto twist_stamped = std::make_shared<geometry_msgs::msg::TwistStamped>();
  twist_stamped->twist = *msg;
  inputCommandStampedCallback(twist_stamped);
>>>>>>> 2eb99e31
}

double VelocitySmoother::findEtaConstraint(
  const double v_curr, const double v_cmd, const double accel, const double decel)
{
  // Exploiting vector scaling properties
  double dv = v_cmd - v_curr;

  double v_component_max;
  double v_component_min;

  // Accelerating if magnitude of v_cmd is above magnitude of v_curr
  // and if v_cmd and v_curr have the same sign (i.e. speed is NOT passing through 0.0)
  // Decelerating otherwise
  if (abs(v_cmd) >= abs(v_curr) && v_curr * v_cmd >= 0.0) {
    v_component_max = accel / smoothing_frequency_;
    v_component_min = -accel / smoothing_frequency_;
  } else {
    v_component_max = -decel / smoothing_frequency_;
    v_component_min = decel / smoothing_frequency_;
  }

  if (dv > v_component_max) {
    return v_component_max / dv;
  }

  if (dv < v_component_min) {
    return v_component_min / dv;
  }

  return -1.0;
}

double VelocitySmoother::applyConstraints(
  const double v_curr, const double v_cmd,
  const double accel, const double decel, const double eta)
{
  double dv = v_cmd - v_curr;

  double v_component_max;
  double v_component_min;

  // Accelerating if magnitude of v_cmd is above magnitude of v_curr
  // and if v_cmd and v_curr have the same sign (i.e. speed is NOT passing through 0.0)
  // Decelerating otherwise
  if (abs(v_cmd) >= abs(v_curr) && v_curr * v_cmd >= 0.0) {
    v_component_max = accel / smoothing_frequency_;
    v_component_min = -accel / smoothing_frequency_;
  } else {
    v_component_max = -decel / smoothing_frequency_;
    v_component_min = decel / smoothing_frequency_;
  }

  return v_curr + std::clamp(eta * dv, v_component_min, v_component_max);
}

void VelocitySmoother::smootherTimer()
{
  // Wait until the first command is received
  if (!command_) {
    return;
  }

  auto cmd_vel = std::make_unique<geometry_msgs::msg::TwistStamped>();
  cmd_vel->header = command_->header;

  // Check for velocity timeout. If nothing received, publish zeros to apply deceleration
  if (now() - last_command_time_ > velocity_timeout_) {
    if (last_cmd_ == geometry_msgs::msg::TwistStamped() || stopped_) {
      stopped_ = true;
      return;
    }
    *command_ = geometry_msgs::msg::TwistStamped();
  }

  if (stopped_)
    return;

  // Get current velocity based on feedback type
  geometry_msgs::msg::TwistStamped current_;
  if (open_loop_) {
    current_ = last_cmd_;
  } else {
    current_ = odom_smoother_->getTwistStamped();
  }

  // Apply absolute velocity restrictions to the command
  command_->twist.linear.x = std::clamp(
    command_->twist.linear.x, min_velocities_[0],
    max_velocities_[0]);
  command_->twist.linear.y = std::clamp(
    command_->twist.linear.y, min_velocities_[1],
    max_velocities_[1]);
  command_->twist.angular.z = std::clamp(
    command_->twist.angular.z, min_velocities_[2],
    max_velocities_[2]);

  // Check if target velocity is reached and we are in "stop when reached" was requested
  if (stop_when_reached_ && current_ == *command_ && current_ == geometry_msgs::msg::Twist()) {
    stopped_ = true;
    if (!new_command_received_)
      return;
  }

  // Find if any component is not within the acceleration constraints. If so, store the most
  // significant scale factor to apply to the vector <dvx, dvy, dvw>, eta, to reduce all axes
  // proportionally to follow the same direction, within change of velocity bounds.
  // In case eta reduces another axis out of its own limit, apply accel constraint to guarantee
  // output is within limits, even if it deviates from requested command slightly.
  double eta = 1.0;
  if (scale_velocities_) {
    double curr_eta = -1.0;

    curr_eta = findEtaConstraint(
      current_.twist.linear.x, command_->twist.linear.x, max_accels_[0], max_decels_[0]);
    if (curr_eta > 0.0 && std::fabs(1.0 - curr_eta) > std::fabs(1.0 - eta)) {
      eta = curr_eta;
    }

    curr_eta = findEtaConstraint(
      current_.twist.linear.y, command_->twist.linear.y, max_accels_[1], max_decels_[1]);
    if (curr_eta > 0.0 && std::fabs(1.0 - curr_eta) > std::fabs(1.0 - eta)) {
      eta = curr_eta;
    }

    curr_eta = findEtaConstraint(
      current_.twist.angular.z, command_->twist.angular.z, max_accels_[2], max_decels_[2]);
    if (curr_eta > 0.0 && std::fabs(1.0 - curr_eta) > std::fabs(1.0 - eta)) {
      eta = curr_eta;
    }
  }

  cmd_vel->twist.linear.x = applyConstraints(
    current_.twist.linear.x, command_->twist.linear.x, max_accels_[0], max_decels_[0], eta);
  cmd_vel->twist.linear.y = applyConstraints(
    current_.twist.linear.y, command_->twist.linear.y, max_accels_[1], max_decels_[1], eta);
  cmd_vel->twist.angular.z = applyConstraints(
    current_.twist.angular.z, command_->twist.angular.z, max_accels_[2], max_decels_[2], eta);
  last_cmd_ = *cmd_vel;

  // Apply deadband restrictions & publish
  cmd_vel->twist.linear.x =
    fabs(cmd_vel->twist.linear.x) < deadband_velocities_[0] ? 0.0 : cmd_vel->twist.linear.x;
  cmd_vel->twist.linear.y =
    fabs(cmd_vel->twist.linear.y) < deadband_velocities_[1] ? 0.0 : cmd_vel->twist.linear.y;
  cmd_vel->twist.angular.z =
    fabs(cmd_vel->twist.angular.z) < deadband_velocities_[2] ? 0.0 : cmd_vel->twist.angular.z;

  smoothed_cmd_pub_->publish(std::move(cmd_vel));

  new_command_received_ = false;
}

rcl_interfaces::msg::SetParametersResult
VelocitySmoother::dynamicParametersCallback(std::vector<rclcpp::Parameter> parameters)
{
  rcl_interfaces::msg::SetParametersResult result;
  result.successful = true;

  for (auto parameter : parameters) {
    const auto & type = parameter.get_type();
    const auto & name = parameter.get_name();

    if (type == ParameterType::PARAMETER_DOUBLE) {
      if (name == "smoothing_frequency") {
        smoothing_frequency_ = parameter.as_double();
        if (timer_) {
          timer_->cancel();
          timer_.reset();
        }

        double timer_duration_ms = 1000.0 / smoothing_frequency_;
        timer_ = this->create_wall_timer(
          std::chrono::milliseconds(static_cast<int>(timer_duration_ms)),
          std::bind(&VelocitySmoother::smootherTimer, this));
      } else if (name == "velocity_timeout") {
        velocity_timeout_ = rclcpp::Duration::from_seconds(parameter.as_double());
      } else if (name == "odom_duration") {
        odom_duration_ = parameter.as_double();
        odom_smoother_ =
          std::make_unique<nav2_util::OdomSmoother>(
          shared_from_this(), odom_duration_, odom_topic_);
      }
    } else if (type == ParameterType::PARAMETER_DOUBLE_ARRAY) {
      if (parameter.as_double_array().size() != 3) {
        RCLCPP_WARN(get_logger(), "Invalid size of parameter %s. Must be size 3", name.c_str());
        result.successful = false;
        break;
      }

      if (name == "max_velocity") {
        for (unsigned int i = 0; i != 3; i++) {
          if (parameter.as_double_array()[i] < 0.0) {
            RCLCPP_WARN(
              get_logger(),
              "Negative values set of max_velocity! These should be positive!");
            result.successful = false;
          }
        }
        if (result.successful) {
          max_velocities_ = parameter.as_double_array();
        }
      } else if (name == "min_velocity") {
        for (unsigned int i = 0; i != 3; i++) {
          if (parameter.as_double_array()[i] > 0.0) {
            RCLCPP_WARN(
              get_logger(),
              "Positive values set of min_velocity! These should be negative!");
            result.successful = false;
          }
        }
        if (result.successful) {
          min_velocities_ = parameter.as_double_array();
        }
      } else if (name == "max_accel") {
        for (unsigned int i = 0; i != 3; i++) {
          if (parameter.as_double_array()[i] < 0.0) {
            RCLCPP_WARN(
              get_logger(),
              "Negative values set of acceleration! These should be positive to speed up!");
            result.successful = false;
          }
        }
        if (result.successful) {
          max_accels_ = parameter.as_double_array();
        }
      } else if (name == "max_decel") {
        for (unsigned int i = 0; i != 3; i++) {
          if (parameter.as_double_array()[i] > 0.0) {
            RCLCPP_WARN(
              get_logger(),
              "Positive values set of deceleration! These should be negative to slow down!");
            result.successful = false;
          }
        }
        if (result.successful) {
          max_decels_ = parameter.as_double_array();
        }
      } else if (name == "deadband_velocity") {
        deadband_velocities_ = parameter.as_double_array();
      }
    } else if (type == ParameterType::PARAMETER_STRING) {
      if (name == "feedback") {
        if (parameter.as_string() == "OPEN_LOOP") {
          open_loop_ = true;
          odom_smoother_.reset();
        } else if (parameter.as_string() == "CLOSED_LOOP") {
          open_loop_ = false;
          odom_smoother_ =
            std::make_unique<nav2_util::OdomSmoother>(
            shared_from_this(), odom_duration_, odom_topic_);
        } else {
          RCLCPP_WARN(
            get_logger(), "Invalid feedback_type, options are OPEN_LOOP and CLOSED_LOOP.");
          result.successful = false;
          break;
        }
      } else if (name == "odom_topic") {
        odom_topic_ = parameter.as_string();
        odom_smoother_ =
          std::make_unique<nav2_util::OdomSmoother>(
          shared_from_this(), odom_duration_, odom_topic_);
      }
    }
  }

  return result;
}

}  // namespace nav2_velocity_smoother

#include "rclcpp_components/register_node_macro.hpp"
RCLCPP_COMPONENTS_REGISTER_NODE(nav2_velocity_smoother::VelocitySmoother)<|MERGE_RESOLUTION|>--- conflicted
+++ resolved
@@ -216,11 +216,8 @@
   }
 
   command_ = msg;
-<<<<<<< HEAD
-  last_command_time_ = now();
   new_command_received_ = true;
   stopped_ = false;
-=======
   if (msg->header.stamp.sec == 0 && msg->header.stamp.nanosec == 0) {
     last_command_time_ = now();
   } else {
@@ -234,7 +231,6 @@
   auto twist_stamped = std::make_shared<geometry_msgs::msg::TwistStamped>();
   twist_stamped->twist = *msg;
   inputCommandStampedCallback(twist_stamped);
->>>>>>> 2eb99e31
 }
 
 double VelocitySmoother::findEtaConstraint(
@@ -333,7 +329,7 @@
     max_velocities_[2]);
 
   // Check if target velocity is reached and we are in "stop when reached" was requested
-  if (stop_when_reached_ && current_ == *command_ && current_ == geometry_msgs::msg::Twist()) {
+  if (stop_when_reached_ && current_ == *command_ && current_ == geometry_msgs::msg::TwistStamped()) {
     stopped_ = true;
     if (!new_command_received_)
       return;
