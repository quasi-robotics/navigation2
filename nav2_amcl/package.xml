<?xml version="1.0"?>
<?xml-model href="http://download.ros.org/schema/package_format3.xsd" schematypens="http://www.w3.org/2001/XMLSchema"?>
<package format="3">
  <name>nav2_amcl</name>
<<<<<<< HEAD
  <version>1.2.0</version>
=======
  <version>1.2.10</version>
>>>>>>> 022e7e18
  <description>
    <p>
      amcl is a probabilistic localization system for a robot moving in
      2D. It implements the adaptive (or KLD-sampling) Monte Carlo
      localization approach (as described by Dieter Fox), which uses a
      particle filter to track the pose of a robot against a known map.
    </p>
    <p>
      This node is derived, with thanks, from Andrew Howard's excellent
      'amcl' Player driver.
    </p>
  </description>
  <!-- <author>Brian P. Gerkey</author>
  <author>contradict@gmail.com</author> -->
  <maintainer email="mohammad.haghighipanah@intel.com">Mohammad Haghighipanah</maintainer>
  <license>LGPL-2.1-or-later</license>

  <buildtool_depend>ament_cmake</buildtool_depend>
  <build_depend>nav2_common</build_depend>
  <depend>rclcpp</depend>
  <depend>tf2_geometry_msgs</depend>
  <depend>geometry_msgs</depend>
  <depend>message_filters</depend>
  <depend>nav_msgs</depend>
  <depend>sensor_msgs</depend>
  <depend>std_srvs</depend>
  <depend>tf2_ros</depend>
  <depend>tf2</depend>
  <depend>nav2_util</depend>
  <depend>nav2_msgs</depend>
  <depend>launch_ros</depend>
  <depend>launch_testing</depend>
  <depend>pluginlib</depend>
  <test_depend>ament_lint_common</test_depend>
  <test_depend>ament_lint_auto</test_depend>

  <export>
    <build_type>ament_cmake</build_type>
  </export>
</package><|MERGE_RESOLUTION|>--- conflicted
+++ resolved
@@ -2,11 +2,7 @@
 <?xml-model href="http://download.ros.org/schema/package_format3.xsd" schematypens="http://www.w3.org/2001/XMLSchema"?>
 <package format="3">
   <name>nav2_amcl</name>
-<<<<<<< HEAD
-  <version>1.2.0</version>
-=======
   <version>1.2.10</version>
->>>>>>> 022e7e18
   <description>
     <p>
       amcl is a probabilistic localization system for a robot moving in
