--- conflicted
+++ resolved
@@ -106,13 +106,8 @@
       executor->add_callback_group(callback_group_, get_node_base_interface());
       service_thread_ = std::make_unique<nav2_util::NodeThread>(executor);
     });
-<<<<<<< HEAD
   diagnostics_updater_.setHardwareID(subsystem_name_);
-  diagnostics_updater_.add(subsystem_name_ + " Health", this, &LifecycleManager::CreateActiveDiagnostic);
-=======
-  diagnostics_updater_.setHardwareID("Nav2");
-  diagnostics_updater_.add("Nav2 Health", this, &LifecycleManager::CreateDiagnostic);
->>>>>>> be370db6
+  diagnostics_updater_.add(subsystem_name_ + " Health", this, &LifecycleManager::CreateDiagnostic);
 }
 
 LifecycleManager::~LifecycleManager()
@@ -164,12 +159,6 @@
 void
 LifecycleManager::CreateDiagnostic(diagnostic_updater::DiagnosticStatusWrapper & stat)
 {
-<<<<<<< HEAD
-  if (system_active_) {
-    stat.summary(diagnostic_msgs::msg::DiagnosticStatus::OK, subsystem_name_ + " is active");
-  } else {
-    stat.summary(diagnostic_msgs::msg::DiagnosticStatus::ERROR, subsystem_name_ + " is inactive");
-=======
   unsigned char error_level;
   std::string message;
   switch (managed_nodes_state_) {
@@ -193,9 +182,8 @@
       error_level = diagnostic_msgs::msg::DiagnosticStatus::ERROR;
       message = "An error has occurred during a node state transition";
       break;
->>>>>>> be370db6
-  }
-  stat.summary(error_level, message);
+  }
+  stat.summary(error_level, subsystem_name_ + ": " + message);
 }
 
 void
