// Copyright (c) 2019 Intel Corporation
// Copyright (c) 2022 Samsung Research America
//
// Licensed under the Apache License, Version 2.0 (the "License");
// you may not use this file except in compliance with the License.
// You may obtain a copy of the License at
//
//     http://www.apache.org/licenses/LICENSE-2.0
//
// Unless required by applicable law or agreed to in writing, software
// distributed under the License is distributed on an "AS IS" BASIS,
// WITHOUT WARRANTIES OR CONDITIONS OF ANY KIND, either express or implied.
// See the License for the specific language governing permissions and
// limitations under the License.

#include "nav2_lifecycle_manager/lifecycle_manager.hpp"

#include <chrono>
#include <memory>
#include <string>
#include <vector>

#include "rclcpp/rclcpp.hpp"

using namespace std::chrono_literals;
using namespace std::placeholders;

using lifecycle_msgs::msg::Transition;
using lifecycle_msgs::msg::State;
using nav2_util::LifecycleServiceClient;

namespace nav2_lifecycle_manager
{

LifecycleManager::LifecycleManager(const rclcpp::NodeOptions & options)
: Node("lifecycle_manager", options), diagnostics_updater_(this)
{
  RCLCPP_INFO(get_logger(), "Creating");

  // The list of names is parameterized, allowing this module to be used with a different set
  // of nodes
  declare_parameter("node_names", rclcpp::PARAMETER_STRING_ARRAY);
  declare_parameter("autostart", rclcpp::ParameterValue(false));
  declare_parameter("bond_timeout", 4.0);
  declare_parameter("bond_respawn_max_duration", 10.0);
  declare_parameter("attempt_respawn_reconnection", true);
  subsystem_name_ = declare_parameter("subsystem_name", "Nav2");

  registerRclPreshutdownCallback();

  node_names_ = get_parameter("node_names").as_string_array();
  get_parameter("autostart", autostart_);
  double bond_timeout_s;
  get_parameter("bond_timeout", bond_timeout_s);
  bond_timeout_ = std::chrono::duration_cast<std::chrono::milliseconds>(
    std::chrono::duration<double>(bond_timeout_s));

  double respawn_timeout_s;
  get_parameter("bond_respawn_max_duration", respawn_timeout_s);
  bond_respawn_max_duration_ = rclcpp::Duration::from_seconds(respawn_timeout_s);

  get_parameter("attempt_respawn_reconnection", attempt_respawn_reconnection_);

  callback_group_ = create_callback_group(rclcpp::CallbackGroupType::MutuallyExclusive, false);
  manager_srv_ = create_service<ManageLifecycleNodes>(
    get_name() + std::string("/manage_nodes"),
    std::bind(&LifecycleManager::managerCallback, this, _1, _2, _3),
    rclcpp::SystemDefaultsQoS(),
    callback_group_);

  is_active_srv_ = create_service<std_srvs::srv::Trigger>(
    get_name() + std::string("/is_active"),
    std::bind(&LifecycleManager::isActiveCallback, this, _1, _2, _3),
    rclcpp::SystemDefaultsQoS(),
    callback_group_);

  transition_state_map_[Transition::TRANSITION_CONFIGURE] = State::PRIMARY_STATE_INACTIVE;
  transition_state_map_[Transition::TRANSITION_CLEANUP] = State::PRIMARY_STATE_UNCONFIGURED;
  transition_state_map_[Transition::TRANSITION_ACTIVATE] = State::PRIMARY_STATE_ACTIVE;
  transition_state_map_[Transition::TRANSITION_DEACTIVATE] = State::PRIMARY_STATE_INACTIVE;
  transition_state_map_[Transition::TRANSITION_UNCONFIGURED_SHUTDOWN] =
    State::PRIMARY_STATE_FINALIZED;

  transition_label_map_[Transition::TRANSITION_CONFIGURE] = std::string("Configuring ");
  transition_label_map_[Transition::TRANSITION_CLEANUP] = std::string("Cleaning up ");
  transition_label_map_[Transition::TRANSITION_ACTIVATE] = std::string("Activating ");
  transition_label_map_[Transition::TRANSITION_DEACTIVATE] = std::string("Deactivating ");
  transition_label_map_[Transition::TRANSITION_UNCONFIGURED_SHUTDOWN] =
    std::string("Shutting down ");

  init_timer_ = this->create_wall_timer(
    0s,
    [this]() -> void {
      init_timer_->cancel();
      createLifecycleServiceClients();
      if (autostart_) {
        init_timer_ = this->create_wall_timer(
          0s,
          [this]() -> void {
            init_timer_->cancel();
            startup();
          },
          callback_group_);
      }
      auto executor = std::make_shared<rclcpp::executors::SingleThreadedExecutor>();
      executor->add_callback_group(callback_group_, get_node_base_interface());
      service_thread_ = std::make_unique<nav2_util::NodeThread>(executor);
    });
<<<<<<< HEAD
  diagnostics_updater_.setHardwareID(subsystem_name_);
  diagnostics_updater_.add(subsystem_name_ + " Health", this, &LifecycleManager::CreateDiagnostic);
=======
  diagnostics_updater_.setHardwareID("Nav2");
  diagnostics_updater_.add("Nav2 Health", this, &LifecycleManager::CreateDiagnostic);
>>>>>>> 022e7e18
}

LifecycleManager::~LifecycleManager()
{
  RCLCPP_INFO(get_logger(), "Destroying %s", get_name());
  service_thread_.reset();
}

void
LifecycleManager::managerCallback(
  const std::shared_ptr<rmw_request_id_t>/*request_header*/,
  const std::shared_ptr<ManageLifecycleNodes::Request> request,
  std::shared_ptr<ManageLifecycleNodes::Response> response)
{
  switch (request->command) {
    case ManageLifecycleNodes::Request::STARTUP:
      response->success = startup();
      break;
    case ManageLifecycleNodes::Request::CONFIGURE:
      response->success = configure();
      break;
    case ManageLifecycleNodes::Request::CLEANUP:
      response->success = cleanup();
      break;
    case ManageLifecycleNodes::Request::RESET:
      response->success = reset();
      break;
    case ManageLifecycleNodes::Request::SHUTDOWN:
      response->success = shutdown();
      break;
    case ManageLifecycleNodes::Request::PAUSE:
      response->success = pause();
      break;
    case ManageLifecycleNodes::Request::RESUME:
      response->success = resume();
      break;
  }
}

inline bool
LifecycleManager::isActive()
{
  return managed_nodes_state_ == NodeState::ACTIVE;
}

void
LifecycleManager::isActiveCallback(
  const std::shared_ptr<rmw_request_id_t>/*request_header*/,
  const std::shared_ptr<std_srvs::srv::Trigger::Request>/*request*/,
  std::shared_ptr<std_srvs::srv::Trigger::Response> response)
{
  response->success = isActive();
}

void
LifecycleManager::CreateDiagnostic(diagnostic_updater::DiagnosticStatusWrapper & stat)
{
  unsigned char error_level;
  std::string message;
  switch (managed_nodes_state_) {
    case NodeState::ACTIVE:
      error_level = diagnostic_msgs::msg::DiagnosticStatus::OK;
      message = "Managed nodes are active";
      break;
    case NodeState::INACTIVE:
      error_level = diagnostic_msgs::msg::DiagnosticStatus::OK;
      message = "Managed nodes are inactive";
      break;
    case NodeState::UNCONFIGURED:
      error_level = diagnostic_msgs::msg::DiagnosticStatus::OK;
      message = "Managed nodes are unconfigured";
      break;
    case NodeState::FINALIZED:
      error_level = diagnostic_msgs::msg::DiagnosticStatus::WARN;
      message = "Managed nodes have been shut down";
      break;
    case NodeState::UNKNOWN:
      error_level = diagnostic_msgs::msg::DiagnosticStatus::ERROR;
      message = "An error has occurred during a node state transition";
      break;
  }
<<<<<<< HEAD
  stat.summary(error_level, subsystem_name_ + ": " + message);
=======
  stat.summary(error_level, message);
>>>>>>> 022e7e18
}

void
LifecycleManager::createLifecycleServiceClients()
{
  message("Creating and initializing lifecycle service clients");
  for (auto & node_name : node_names_) {
    node_map_[node_name] =
      std::make_shared<LifecycleServiceClient>(node_name, shared_from_this());
  }
}

void
LifecycleManager::destroyLifecycleServiceClients()
{
  message("Destroying lifecycle service clients");
  for (auto & kv : node_map_) {
    kv.second.reset();
  }
}

bool
LifecycleManager::createBondConnection(const std::string & node_name)
{
  const double timeout_ns =
    std::chrono::duration_cast<std::chrono::nanoseconds>(bond_timeout_).count();
  const double timeout_s = timeout_ns / 1e9;

  if (bond_map_.find(node_name) == bond_map_.end() && bond_timeout_.count() > 0.0) {
    bond_map_[node_name] =
      std::make_shared<bond::Bond>("bond", node_name, shared_from_this());
    bond_map_[node_name]->setHeartbeatTimeout(timeout_s);
    bond_map_[node_name]->setHeartbeatPeriod(0.5);
    bond_map_[node_name]->start();
    if (
      !bond_map_[node_name]->waitUntilFormed(
        rclcpp::Duration(rclcpp::Duration::from_nanoseconds(timeout_ns / 2))))
    {
      RCLCPP_ERROR(
        get_logger(),
        "Server %s was unable to be reached after %0.2fs by bond. "
        "This server may be misconfigured.",
        node_name.c_str(), timeout_s);
      return false;
    }
    RCLCPP_INFO(get_logger(), "Server %s connected with bond.", node_name.c_str());
  }

  return true;
}

bool
LifecycleManager::changeStateForNode(const std::string & node_name, std::uint8_t transition)
{
  message(transition_label_map_[transition] + node_name);

  if (!node_map_[node_name]->change_state(transition) ||
    !(node_map_[node_name]->get_state() == transition_state_map_[transition]))
  {
    RCLCPP_ERROR(get_logger(), "Failed to change state for node: %s", node_name.c_str());
    return false;
  }

  if (transition == Transition::TRANSITION_ACTIVATE) {
    return createBondConnection(node_name);
  } else if (transition == Transition::TRANSITION_DEACTIVATE) {
    bond_map_.erase(node_name);
  }

  return true;
}

bool
LifecycleManager::changeStateForAllNodes(std::uint8_t transition, bool hard_change)
{
  // Hard change will continue even if a node fails
  if (transition == Transition::TRANSITION_CONFIGURE ||
    transition == Transition::TRANSITION_ACTIVATE)
  {
    for (auto & node_name : node_names_) {
      try {
        if (!changeStateForNode(node_name, transition) && !hard_change) {
          return false;
        }
      } catch (const std::runtime_error & e) {
        RCLCPP_ERROR(
          get_logger(),
          "Failed to change state for node: %s. Exception: %s.", node_name.c_str(), e.what());
        return false;
      }
    }
  } else {
    std::vector<std::string>::reverse_iterator rit;
    for (rit = node_names_.rbegin(); rit != node_names_.rend(); ++rit) {
      try {
        if (!changeStateForNode(*rit, transition) && !hard_change) {
          return false;
        }
      } catch (const std::runtime_error & e) {
        RCLCPP_ERROR(
          get_logger(),
          "Failed to change state for node: %s. Exception: %s.", (*rit).c_str(), e.what());
        return false;
      }
    }
  }
  return true;
}

void
LifecycleManager::shutdownAllNodes()
{
  message("Deactivate, cleanup, and shutdown nodes");
  managed_nodes_state_ = NodeState::FINALIZED;
  changeStateForAllNodes(Transition::TRANSITION_DEACTIVATE);
  changeStateForAllNodes(Transition::TRANSITION_CLEANUP);
  changeStateForAllNodes(Transition::TRANSITION_UNCONFIGURED_SHUTDOWN);
}

bool
LifecycleManager::startup()
{
  message("Starting managed nodes bringup...");
  if (!changeStateForAllNodes(Transition::TRANSITION_CONFIGURE) ||
    !changeStateForAllNodes(Transition::TRANSITION_ACTIVATE))
  {
    RCLCPP_ERROR(get_logger(), "Failed to bring up all requested nodes. Aborting bringup.");
    managed_nodes_state_ = NodeState::UNKNOWN;
    return false;
  }
  message("Managed nodes are active");
  managed_nodes_state_ = NodeState::ACTIVE;
  createBondTimer();
  return true;
}

bool
LifecycleManager::configure()
{
  message("Configuring managed nodes...");
  if (!changeStateForAllNodes(Transition::TRANSITION_CONFIGURE)) {
    RCLCPP_ERROR(get_logger(), "Failed to configure all requested nodes. Aborting bringup.");
    managed_nodes_state_ = NodeState::UNKNOWN;
    return false;
  }
  message("Managed nodes are now configured");
  managed_nodes_state_ = NodeState::INACTIVE;
  return true;
}

bool
LifecycleManager::cleanup()
{
  message("Cleaning up managed nodes...");
  if (!changeStateForAllNodes(Transition::TRANSITION_CLEANUP)) {
    RCLCPP_ERROR(get_logger(), "Failed to cleanup all requested nodes. Aborting cleanup.");
    managed_nodes_state_ = NodeState::UNKNOWN;
    return false;
  }
  message("Managed nodes have been cleaned up");
  managed_nodes_state_ = NodeState::UNCONFIGURED;
  return true;
}

bool
LifecycleManager::shutdown()
{
  destroyBondTimer();

  message("Shutting down managed nodes...");
  shutdownAllNodes();
  destroyLifecycleServiceClients();
  message("Managed nodes have been shut down");
  return true;
}

bool
LifecycleManager::reset(bool hard_reset)
{
  destroyBondTimer();

  message("Resetting managed nodes...");
  // Should transition in reverse order
  if (!changeStateForAllNodes(Transition::TRANSITION_DEACTIVATE, hard_reset) ||
    !changeStateForAllNodes(Transition::TRANSITION_CLEANUP, hard_reset))
  {
    if (!hard_reset) {
      RCLCPP_ERROR(get_logger(), "Failed to reset nodes: aborting reset");
      managed_nodes_state_ = NodeState::UNKNOWN;
      return false;
    }
  }

  message("Managed nodes have been reset");
  managed_nodes_state_ = NodeState::UNCONFIGURED;
  return true;
}

bool
LifecycleManager::pause()
{
  destroyBondTimer();

  message("Pausing managed nodes...");
  if (!changeStateForAllNodes(Transition::TRANSITION_DEACTIVATE)) {
    RCLCPP_ERROR(get_logger(), "Failed to pause nodes: aborting pause");
    managed_nodes_state_ = NodeState::UNKNOWN;
    return false;
  }

  message("Managed nodes have been paused");
  managed_nodes_state_ = NodeState::INACTIVE;
  return true;
}

bool
LifecycleManager::resume()
{
  message("Resuming managed nodes...");
  if (!changeStateForAllNodes(Transition::TRANSITION_ACTIVATE)) {
    RCLCPP_ERROR(get_logger(), "Failed to resume nodes: aborting resume");
    managed_nodes_state_ = NodeState::UNKNOWN;
    return false;
  }

  message("Managed nodes are active");
  managed_nodes_state_ = NodeState::ACTIVE;
  createBondTimer();
  return true;
}

void
LifecycleManager::createBondTimer()
{
  if (bond_timeout_.count() <= 0) {
    return;
  }

  message("Creating bond timer...");
  bond_timer_ = this->create_wall_timer(
    1s,
    std::bind(&LifecycleManager::checkBondConnections, this),
    callback_group_);
}

void
LifecycleManager::destroyBondTimer()
{
  if (bond_timer_) {
    message("Terminating bond timer...");
    bond_timer_->cancel();
    bond_timer_.reset();
  }
}

void
LifecycleManager::onRclPreshutdown()
{
  RCLCPP_INFO(
    get_logger(), "Running Nav2 LifecycleManager rcl preshutdown (%s)",
    this->get_name());

  destroyBondTimer();

  /*
   * Dropping the bond map is what we really need here, but we drop the others
   * to prevent the bond map being used. Likewise, squash the service thread.
   */
  service_thread_.reset();
  node_names_.clear();
  node_map_.clear();
  bond_map_.clear();
}

void
LifecycleManager::registerRclPreshutdownCallback()
{
  rclcpp::Context::SharedPtr context = get_node_base_interface()->get_context();

  context->add_pre_shutdown_callback(
    std::bind(&LifecycleManager::onRclPreshutdown, this)
  );
}

void
LifecycleManager::checkBondConnections()
{
  if (!isActive() || !rclcpp::ok() || bond_map_.empty()) {
    return;
  }

  for (auto & node_name : node_names_) {
    if (!rclcpp::ok()) {
      return;
    }

    if (bond_map_[node_name]->isBroken()) {
      message(
        std::string(
          "Have not received a heartbeat from " + node_name + "."));

      // if one is down, bring them all down
      RCLCPP_ERROR(
        get_logger(),
        "CRITICAL FAILURE: SERVER %s IS DOWN after not receiving a heartbeat for %i ms."
        " Shutting down related nodes.",
        node_name.c_str(), static_cast<int>(bond_timeout_.count()));
      reset(true);  // hard reset to transition all still active down
      // if a server crashed, it won't get cleared due to failed transition, clear manually
      bond_map_.clear();

      // Initialize the bond respawn timer to check if server comes back online
      // after a failure, within a maximum timeout period.
      if (attempt_respawn_reconnection_) {
        bond_respawn_timer_ = this->create_wall_timer(
          1s,
          std::bind(&LifecycleManager::checkBondRespawnConnection, this),
          callback_group_);
      }
      return;
    }
  }
}

void
LifecycleManager::checkBondRespawnConnection()
{
  // First attempt in respawn, start maximum duration to respawn
  if (bond_respawn_start_time_.nanoseconds() == 0) {
    bond_respawn_start_time_ = now();
  }

  // Note: isActive() is inverted since this should be in a failure
  // condition. If another outside user actives the system again, this should not process.
  if (isActive() || !rclcpp::ok() || node_names_.empty()) {
    bond_respawn_start_time_ = rclcpp::Time(0);
    bond_respawn_timer_.reset();
    return;
  }

  // Check number of live connections after a bond failure
  int live_servers = 0;
  const int max_live_servers = node_names_.size();
  for (auto & node_name : node_names_) {
    if (!rclcpp::ok()) {
      return;
    }

    try {
      node_map_[node_name]->get_state();  // Only won't throw if the server exists
      live_servers++;
    } catch (...) {
      break;
    }
  }

  // If all are alive, kill timer and retransition system to active
  // Else, check if maximum timeout has occurred
  if (live_servers == max_live_servers) {
    message("Successfully re-established connections from server respawns, starting back up.");
    bond_respawn_start_time_ = rclcpp::Time(0);
    bond_respawn_timer_.reset();
    startup();
  } else if (now() - bond_respawn_start_time_ >= bond_respawn_max_duration_) {
    message("Failed to re-establish connection from a server crash after maximum timeout.");
    bond_respawn_start_time_ = rclcpp::Time(0);
    bond_respawn_timer_.reset();
  }
}

#define ANSI_COLOR_RESET    "\x1b[0m"
#define ANSI_COLOR_BLUE     "\x1b[34m"

void
LifecycleManager::message(const std::string & msg)
{
  RCLCPP_INFO(get_logger(), ANSI_COLOR_BLUE "\33[1m%s\33[0m" ANSI_COLOR_RESET, msg.c_str());
}

}  // namespace nav2_lifecycle_manager

#include "rclcpp_components/register_node_macro.hpp"
RCLCPP_COMPONENTS_REGISTER_NODE(nav2_lifecycle_manager::LifecycleManager)<|MERGE_RESOLUTION|>--- conflicted
+++ resolved
@@ -106,13 +106,8 @@
       executor->add_callback_group(callback_group_, get_node_base_interface());
       service_thread_ = std::make_unique<nav2_util::NodeThread>(executor);
     });
-<<<<<<< HEAD
   diagnostics_updater_.setHardwareID(subsystem_name_);
   diagnostics_updater_.add(subsystem_name_ + " Health", this, &LifecycleManager::CreateDiagnostic);
-=======
-  diagnostics_updater_.setHardwareID("Nav2");
-  diagnostics_updater_.add("Nav2 Health", this, &LifecycleManager::CreateDiagnostic);
->>>>>>> 022e7e18
 }
 
 LifecycleManager::~LifecycleManager()
@@ -194,11 +189,7 @@
       message = "An error has occurred during a node state transition";
       break;
   }
-<<<<<<< HEAD
   stat.summary(error_level, subsystem_name_ + ": " + message);
-=======
-  stat.summary(error_level, message);
->>>>>>> 022e7e18
 }
 
 void
