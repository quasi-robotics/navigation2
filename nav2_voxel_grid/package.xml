<?xml version="1.0"?>
<?xml-model href="http://download.ros.org/schema/package_format3.xsd" schematypens="http://www.w3.org/2001/XMLSchema"?>
<package format="3">
  <name>nav2_voxel_grid</name>
<<<<<<< HEAD
  <version>1.2.0</version>
=======
  <version>1.2.10</version>
>>>>>>> 022e7e18
  <description>
      voxel_grid provides an implementation of an efficient 3D voxel grid. The occupancy grid can support 3 different representations for the state of a cell: marked, free, or unknown. Due to the underlying implementation relying on bitwise and and or integer operations, the voxel grid only supports 16 different levels per voxel column. However, this limitation yields raytracing and cell marking performance in the grid comparable to standard 2D structures making it quite fast compared to most 3D structures.
  </description>
  <maintainer email="carl.r.delsey@intel.com">Carl Delsey</maintainer>
  <license>BSD-3-Clause</license>

  <buildtool_depend>ament_cmake</buildtool_depend>
  <build_depend>nav2_common</build_depend>

  <depend>rclcpp</depend>

  <test_depend>ament_lint_common</test_depend>
  <test_depend>ament_lint_auto</test_depend>
  <test_depend>ament_cmake_gtest</test_depend>

  <export>
    <build_type>ament_cmake</build_type>
  </export>
</package><|MERGE_RESOLUTION|>--- conflicted
+++ resolved
@@ -2,11 +2,7 @@
 <?xml-model href="http://download.ros.org/schema/package_format3.xsd" schematypens="http://www.w3.org/2001/XMLSchema"?>
 <package format="3">
   <name>nav2_voxel_grid</name>
-<<<<<<< HEAD
-  <version>1.2.0</version>
-=======
   <version>1.2.10</version>
->>>>>>> 022e7e18
   <description>
       voxel_grid provides an implementation of an efficient 3D voxel grid. The occupancy grid can support 3 different representations for the state of a cell: marked, free, or unknown. Due to the underlying implementation relying on bitwise and and or integer operations, the voxel grid only supports 16 different levels per voxel column. However, this limitation yields raytracing and cell marking performance in the grid comparable to standard 2D structures making it quite fast compared to most 3D structures.
   </description>
