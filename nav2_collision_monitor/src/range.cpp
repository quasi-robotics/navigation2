// Copyright (c) 2022 Samsung R&D Institute Russia
//
// Licensed under the Apache License, Version 2.0 (the "License");
// you may not use this file except in compliance with the License.
// You may obtain a copy of the License at
//
//     http://www.apache.org/licenses/LICENSE-2.0
//
// Unless required by applicable law or agreed to in writing, software
// distributed under the License is distributed on an "AS IS" BASIS,
// WITHOUT WARRANTIES OR CONDITIONS OF ANY KIND, either express or implied.
// See the License for the specific language governing permissions and
// limitations under the License.

#include "nav2_collision_monitor/range.hpp"

#include <math.h>
#include <cmath>
#include <functional>

#include "nav2_util/node_utils.hpp"
#include "nav2_util/robot_utils.hpp"

namespace nav2_collision_monitor
{

Range::Range(
  const nav2_util::LifecycleNode::WeakPtr & node,
  const std::string & source_name,
  const std::shared_ptr<tf2_ros::Buffer> tf_buffer,
  const std::string & base_frame_id,
  const std::string & global_frame_id,
  const tf2::Duration & transform_tolerance,
  const rclcpp::Duration & source_timeout,
  const bool base_shift_correction)
: Source(
    node, source_name, tf_buffer, base_frame_id, global_frame_id,
    transform_tolerance, source_timeout, base_shift_correction),
  data_(nullptr)
{
  RCLCPP_INFO(logger_, "[%s]: Creating Range", source_name_.c_str());
}

Range::~Range()
{
  RCLCPP_INFO(logger_, "[%s]: Destroying Range", source_name_.c_str());
  data_sub_.reset();
}

void Range::configure()
{
  auto node = node_.lock();
  if (!node) {
    throw std::runtime_error{"Failed to lock node"};
  }

  std::string source_topic;

  getParameters(source_topic);

  rclcpp::QoS range_qos = rclcpp::SensorDataQoS();  // set to default
  data_sub_ = node->create_subscription<sensor_msgs::msg::Range>(
    source_topic, range_qos,
    std::bind(&Range::dataCallback, this, std::placeholders::_1));
}

void Range::getData(
  const rclcpp::Time & curr_time,
  std::vector<Point> & data) const
{
  // Ignore data from the source if it is not being published yet or
  // not being published for a long time
  if (data_ == nullptr) {
    return;
  }
  if (!sourceValid(data_->header.stamp, curr_time)) {
    return;
  }

  // Ignore data, if its range is out of scope of range sensor abilities
  if (data_->range < data_->min_range || data_->range > data_->max_range) {
<<<<<<< HEAD
    if (std::isfinite(data_->range)) // +/-INF and NaNs are not an error, no need to spam in logs
      RCLCPP_WARN(
        logger_,
        "[%s]: Data range %fm is out of {%f..%f} sensor span. Ignoring...",
        source_name_.c_str(), data_->range, data_->min_range, data_->max_range);
=======
    RCLCPP_DEBUG(
      logger_,
      "[%s]: Data range %fm is out of {%f..%f} sensor span. Ignoring...",
      source_name_.c_str(), data_->range, data_->min_range, data_->max_range);
>>>>>>> 78893d45
    return;
  }

  tf2::Transform tf_transform;
  if (base_shift_correction_) {
    // Obtaining the transform to get data from source frame and time where it was received
    // to the base frame and current time
    if (
      !nav2_util::getTransform(
        data_->header.frame_id, data_->header.stamp,
        base_frame_id_, curr_time, global_frame_id_,
        transform_tolerance_, tf_buffer_, tf_transform))
    {
      return;
    }
  } else {
    // Obtaining the transform to get data from source frame to base frame without time shift
    // considered. Less accurate but much more faster option not dependent on state estimation
    // frames.
    if (
      !nav2_util::getTransform(
        data_->header.frame_id, base_frame_id_,
        transform_tolerance_, tf_buffer_, tf_transform))
    {
      return;
    }
  }

  // Calculate poses and refill data array
  float angle;
  for (
    angle = -data_->field_of_view / 2;
    angle < data_->field_of_view / 2;
    angle += obstacles_angle_)
  {
    // Transform point coordinates from source frame -> to base frame
    tf2::Vector3 p_v3_s(
      data_->range * std::cos(angle),
      data_->range * std::sin(angle),
      0.0);
    tf2::Vector3 p_v3_b = tf_transform * p_v3_s;

    // Refill data array
    data.push_back({p_v3_b.x(), p_v3_b.y()});
  }

  // Make sure that last (field_of_view / 2) point will be in the data array
  angle = data_->field_of_view / 2;

  // Transform point coordinates from source frame -> to base frame
  tf2::Vector3 p_v3_s(
    data_->range * std::cos(angle),
    data_->range * std::sin(angle),
    0.0);
  tf2::Vector3 p_v3_b = tf_transform * p_v3_s;

  // Refill data array
  data.push_back({p_v3_b.x(), p_v3_b.y()});
}

void Range::getParameters(std::string & source_topic)
{
  auto node = node_.lock();
  if (!node) {
    throw std::runtime_error{"Failed to lock node"};
  }

  getCommonParameters(source_topic);

  nav2_util::declare_parameter_if_not_declared(
    node, source_name_ + ".obstacles_angle", rclcpp::ParameterValue(M_PI / 180));
  obstacles_angle_ = node->get_parameter(source_name_ + ".obstacles_angle").as_double();
}

void Range::dataCallback(sensor_msgs::msg::Range::ConstSharedPtr msg)
{
  data_ = msg;
}

}  // namespace nav2_collision_monitor<|MERGE_RESOLUTION|>--- conflicted
+++ resolved
@@ -79,18 +79,11 @@
 
   // Ignore data, if its range is out of scope of range sensor abilities
   if (data_->range < data_->min_range || data_->range > data_->max_range) {
-<<<<<<< HEAD
     if (std::isfinite(data_->range)) // +/-INF and NaNs are not an error, no need to spam in logs
-      RCLCPP_WARN(
+      RCLCPP_DEBUG(
         logger_,
         "[%s]: Data range %fm is out of {%f..%f} sensor span. Ignoring...",
         source_name_.c_str(), data_->range, data_->min_range, data_->max_range);
-=======
-    RCLCPP_DEBUG(
-      logger_,
-      "[%s]: Data range %fm is out of {%f..%f} sensor span. Ignoring...",
-      source_name_.c_str(), data_->range, data_->min_range, data_->max_range);
->>>>>>> 78893d45
     return;
   }
 
