/*********************************************************************
 *
 * Software License Agreement (BSD License)
 *
 *  Copyright (c) 2008, 2013, Willow Garage, Inc.
 *  All rights reserved.
 *
 *  Redistribution and use in source and binary forms, with or without
 *  modification, are permitted provided that the following conditions
 *  are met:
 *
 *   * Redistributions of source code must retain the above copyright
 *     notice, this list of conditions and the following disclaimer.
 *   * Redistributions in binary form must reproduce the above
 *     copyright notice, this list of conditions and the following
 *     disclaimer in the documentation and/or other materials provided
 *     with the distribution.
 *   * Neither the name of Willow Garage, Inc. nor the names of its
 *     contributors may be used to endorse or promote products derived
 *     from this software without specific prior written permission.
 *
 *  THIS SOFTWARE IS PROVIDED BY THE COPYRIGHT HOLDERS AND CONTRIBUTORS
 *  "AS IS" AND ANY EXPRESS OR IMPLIED WARRANTIES, INCLUDING, BUT NOT
 *  LIMITED TO, THE IMPLIED WARRANTIES OF MERCHANTABILITY AND FITNESS
 *  FOR A PARTICULAR PURPOSE ARE DISCLAIMED. IN NO EVENT SHALL THE
 *  COPYRIGHT OWNER OR CONTRIBUTORS BE LIABLE FOR ANY DIRECT, INDIRECT,
 *  INCIDENTAL, SPECIAL, EXEMPLARY, OR CONSEQUENTIAL DAMAGES (INCLUDING,
 *  BUT NOT LIMITED TO, PROCUREMENT OF SUBSTITUTE GOODS OR SERVICES;
 *  LOSS OF USE, DATA, OR PROFITS; OR BUSINESS INTERRUPTION) HOWEVER
 *  CAUSED AND ON ANY THEORY OF LIABILITY, WHETHER IN CONTRACT, STRICT
 *  LIABILITY, OR TORT (INCLUDING NEGLIGENCE OR OTHERWISE) ARISING IN
 *  ANY WAY OUT OF THE USE OF THIS SOFTWARE, EVEN IF ADVISED OF THE
 *  POSSIBILITY OF SUCH DAMAGE.
 *
 * Author: Eitan Marder-Eppstein
 *         David V. Lu!!
 *         Steve Macenski
 *********************************************************************/
#include "nav2_costmap_2d/obstacle_layer.hpp"

#include <algorithm>
#include <memory>
#include <string>
#include <vector>

#include "pluginlib/class_list_macros.hpp"
#include "sensor_msgs/point_cloud2_iterator.hpp"
#include "nav2_costmap_2d/costmap_math.hpp"

PLUGINLIB_EXPORT_CLASS(nav2_costmap_2d::ObstacleLayer, nav2_costmap_2d::Layer)

using nav2_costmap_2d::NO_INFORMATION;
using nav2_costmap_2d::LETHAL_OBSTACLE;
using nav2_costmap_2d::FREE_SPACE;

using nav2_costmap_2d::ObservationBuffer;
using nav2_costmap_2d::Observation;

namespace nav2_costmap_2d
{

ObstacleLayer::~ObstacleLayer()
{
  for (auto & notifier : observation_notifiers_) {
    notifier.reset();
  }
}

void ObstacleLayer::onInitialize()
{
  bool track_unknown_space;
  double transform_tolerance;

  // The topics that we'll subscribe to from the parameter server
  std::string topics_string;

  // TODO(mjeronimo): these four are candidates for dynamic update
  declareParameter("enabled", rclcpp::ParameterValue(true));
  declareParameter("footprint_clearing_enabled", rclcpp::ParameterValue(true));
  declareParameter("max_obstacle_height", rclcpp::ParameterValue(2.0));
  declareParameter("combination_method", rclcpp::ParameterValue(1));
  declareParameter("observation_sources", rclcpp::ParameterValue(std::string("")));

  auto node = node_.lock();
  if (!node) {
    throw std::runtime_error{"Failed to lock node"};
  }

  node->get_parameter(name_ + "." + "enabled", enabled_);
  node->get_parameter(name_ + "." + "footprint_clearing_enabled", footprint_clearing_enabled_);
  node->get_parameter(name_ + "." + "max_obstacle_height", max_obstacle_height_);
  node->get_parameter(name_ + "." + "combination_method", combination_method_);
  node->get_parameter("track_unknown_space", track_unknown_space);
  node->get_parameter("transform_tolerance", transform_tolerance);
  node->get_parameter(name_ + "." + "observation_sources", topics_string);

  RCLCPP_INFO(
    logger_,
    "Subscribed to Topics: %s", topics_string.c_str());

  rolling_window_ = layered_costmap_->isRolling();

  if (track_unknown_space) {
    default_value_ = NO_INFORMATION;
  } else {
    default_value_ = FREE_SPACE;
  }

  ObstacleLayer::matchSize();
  current_ = true;
  was_reset_ = false;

  global_frame_ = layered_costmap_->getGlobalFrameID();

  // now we need to split the topics based on whitespace which we can use a stringstream for
  std::stringstream ss(topics_string);

  std::string source;
  while (ss >> source) {
    // get the parameters for the specific topic
    double observation_keep_time, expected_update_rate, min_obstacle_height, max_obstacle_height;
    std::string topic, sensor_frame, data_type;
    bool inf_is_valid, clearing, marking;

    declareParameter(source + "." + "topic", rclcpp::ParameterValue(source));
    declareParameter(source + "." + "sensor_frame", rclcpp::ParameterValue(std::string("")));
    declareParameter(source + "." + "observation_persistence", rclcpp::ParameterValue(0.0));
    declareParameter(source + "." + "expected_update_rate", rclcpp::ParameterValue(0.0));
    declareParameter(source + "." + "data_type", rclcpp::ParameterValue(std::string("LaserScan")));
    declareParameter(source + "." + "min_obstacle_height", rclcpp::ParameterValue(0.0));
    declareParameter(source + "." + "max_obstacle_height", rclcpp::ParameterValue(0.0));
    declareParameter(source + "." + "inf_is_valid", rclcpp::ParameterValue(false));
    declareParameter(source + "." + "marking", rclcpp::ParameterValue(true));
    declareParameter(source + "." + "clearing", rclcpp::ParameterValue(false));
    declareParameter(source + "." + "obstacle_max_range", rclcpp::ParameterValue(2.5));
    declareParameter(source + "." + "obstacle_min_range", rclcpp::ParameterValue(0.0));
    declareParameter(source + "." + "raytrace_max_range", rclcpp::ParameterValue(3.0));
    declareParameter(source + "." + "raytrace_min_range", rclcpp::ParameterValue(0.0));

    node->get_parameter(name_ + "." + source + "." + "topic", topic);
    node->get_parameter(name_ + "." + source + "." + "sensor_frame", sensor_frame);
    node->get_parameter(
      name_ + "." + source + "." + "observation_persistence",
      observation_keep_time);
    node->get_parameter(
      name_ + "." + source + "." + "expected_update_rate",
      expected_update_rate);
    node->get_parameter(name_ + "." + source + "." + "data_type", data_type);
    node->get_parameter(name_ + "." + source + "." + "min_obstacle_height", min_obstacle_height);
    node->get_parameter(name_ + "." + source + "." + "max_obstacle_height", max_obstacle_height);
    node->get_parameter(name_ + "." + source + "." + "inf_is_valid", inf_is_valid);
    node->get_parameter(name_ + "." + source + "." + "marking", marking);
    node->get_parameter(name_ + "." + source + "." + "clearing", clearing);

    if (!(data_type == "PointCloud2" || data_type == "LaserScan")) {
      RCLCPP_FATAL(
        logger_,
        "Only topics that use point cloud2s or laser scans are currently supported");
      throw std::runtime_error(
              "Only topics that use point cloud2s or laser scans are currently supported");
    }

    // get the obstacle range for the sensor
    double obstacle_max_range, obstacle_min_range;
    node->get_parameter(name_ + "." + source + "." + "obstacle_max_range", obstacle_max_range);
    node->get_parameter(name_ + "." + source + "." + "obstacle_min_range", obstacle_min_range);

    // get the raytrace ranges for the sensor
    double raytrace_max_range, raytrace_min_range;
    node->get_parameter(name_ + "." + source + "." + "raytrace_min_range", raytrace_min_range);
    node->get_parameter(name_ + "." + source + "." + "raytrace_max_range", raytrace_max_range);


    RCLCPP_DEBUG(
      logger_,
      "Creating an observation buffer for source %s, topic %s, frame %s",
      source.c_str(), topic.c_str(),
      sensor_frame.c_str());

    // create an observation buffer
    observation_buffers_.push_back(
      std::shared_ptr<ObservationBuffer
      >(
        new ObservationBuffer(
          node, topic, observation_keep_time, expected_update_rate,
          min_obstacle_height,
          max_obstacle_height, obstacle_max_range, obstacle_min_range, raytrace_max_range,
          raytrace_min_range, *tf_,
          global_frame_,
          sensor_frame, tf2::durationFromSec(transform_tolerance))));

    // check if we'll add this buffer to our marking observation buffers
    if (marking) {
      marking_buffers_.push_back(observation_buffers_.back());
    }

    // check if we'll also add this buffer to our clearing observation buffers
    if (clearing) {
      clearing_buffers_.push_back(observation_buffers_.back());
    }

    RCLCPP_DEBUG(
      logger_,
      "Created an observation buffer for source %s, topic %s, global frame: %s, "
      "expected update rate: %.2f, observation persistence: %.2f",
      source.c_str(), topic.c_str(),
      global_frame_.c_str(), expected_update_rate, observation_keep_time);

    rmw_qos_profile_t custom_qos_profile = rmw_qos_profile_sensor_data;
    custom_qos_profile.depth = 50;

    // create a callback for the topic
    if (data_type == "LaserScan") {
      std::shared_ptr<message_filters::Subscriber<sensor_msgs::msg::LaserScan>> sub(
        new message_filters::Subscriber<sensor_msgs::msg::LaserScan>(
          rclcpp_node_, topic, custom_qos_profile));
      sub->unsubscribe();

      std::shared_ptr<tf2_ros::MessageFilter<sensor_msgs::msg::LaserScan>> filter(
        new tf2_ros::MessageFilter<sensor_msgs::msg::LaserScan>(
          *sub, *tf_, global_frame_, 50, rclcpp_node_, tf2::durationFromSec(transform_tolerance)));

      if (inf_is_valid) {
        filter->registerCallback(
          std::bind(
            &ObstacleLayer::laserScanValidInfCallback, this, std::placeholders::_1,
            observation_buffers_.back()));

      } else {
        filter->registerCallback(
          std::bind(
            &ObstacleLayer::laserScanCallback, this, std::placeholders::_1,
            observation_buffers_.back()));
      }

      observation_subscribers_.push_back(sub);

      observation_notifiers_.push_back(filter);
      observation_notifiers_.back()->setTolerance(rclcpp::Duration::from_seconds(0.05));

    } else {
      std::shared_ptr<message_filters::Subscriber<sensor_msgs::msg::PointCloud2>> sub(
        new message_filters::Subscriber<sensor_msgs::msg::PointCloud2>(
          rclcpp_node_, topic, custom_qos_profile));
      sub->unsubscribe();

      if (inf_is_valid) {
        RCLCPP_WARN(
          logger_,
          "obstacle_layer: inf_is_valid option is not applicable to PointCloud observations.");
      }

      std::shared_ptr<tf2_ros::MessageFilter<sensor_msgs::msg::PointCloud2>> filter(
        new tf2_ros::MessageFilter<sensor_msgs::msg::PointCloud2>(
          *sub, *tf_, global_frame_, 50, rclcpp_node_, tf2::durationFromSec(transform_tolerance)));

      filter->registerCallback(
        std::bind(
          &ObstacleLayer::pointCloud2Callback, this, std::placeholders::_1,
          observation_buffers_.back()));

      observation_subscribers_.push_back(sub);
      observation_notifiers_.push_back(filter);
    }

    if (sensor_frame != "") {
      std::vector<std::string> target_frames;
      target_frames.push_back(global_frame_);
      target_frames.push_back(sensor_frame);
      observation_notifiers_.back()->setTargetFrames(target_frames);
    }
  }
}

void
ObstacleLayer::laserScanCallback(
  sensor_msgs::msg::LaserScan::ConstSharedPtr message,
  const std::shared_ptr<nav2_costmap_2d::ObservationBuffer> & buffer)
{
  // project the laser into a point cloud
  sensor_msgs::msg::PointCloud2 cloud;
  cloud.header = message->header;

  // project the scan into a point cloud
  try {
    projector_.transformLaserScanToPointCloud(message->header.frame_id, *message, cloud, *tf_);
  } catch (tf2::TransformException & ex) {
    RCLCPP_WARN(
      logger_,
      "High fidelity enabled, but TF returned a transform exception to frame %s: %s",
      global_frame_.c_str(),
      ex.what());
    projector_.projectLaser(*message, cloud);
  } catch (std::runtime_error & ex) {
    RCLCPP_WARN(
      logger_,
      "transformLaserScanToPointCloud error, it seems the message from laser is malformed."
      " Ignore this message. what(): %s",
      ex.what());
    return;
  }

  // buffer the point cloud
  buffer->lock();
  buffer->bufferCloud(cloud);
  buffer->unlock();
}

void
ObstacleLayer::laserScanValidInfCallback(
  sensor_msgs::msg::LaserScan::ConstSharedPtr raw_message,
  const std::shared_ptr<nav2_costmap_2d::ObservationBuffer> & buffer)
{
  // Filter positive infinities ("Inf"s) to max_range.
  float epsilon = 0.0001;  // a tenth of a millimeter
  sensor_msgs::msg::LaserScan message = *raw_message;
  for (size_t i = 0; i < message.ranges.size(); i++) {
    float range = message.ranges[i];
    if (!std::isfinite(range) && range > 0) {
      message.ranges[i] = message.range_max - epsilon;
    }
  }

  // project the laser into a point cloud
  sensor_msgs::msg::PointCloud2 cloud;
  cloud.header = message.header;

  // project the scan into a point cloud
  try {
    projector_.transformLaserScanToPointCloud(message.header.frame_id, message, cloud, *tf_);
  } catch (tf2::TransformException & ex) {
    RCLCPP_WARN(
      logger_,
      "High fidelity enabled, but TF returned a transform exception to frame %s: %s",
      global_frame_.c_str(), ex.what());
    projector_.projectLaser(message, cloud);
  } catch (std::runtime_error & ex) {
    RCLCPP_WARN(
      logger_,
      "transformLaserScanToPointCloud error, it seems the message from laser is malformed."
      " Ignore this message. what(): %s",
      ex.what());
    return;
  }

  // buffer the point cloud
  buffer->lock();
  buffer->bufferCloud(cloud);
  buffer->unlock();
}

void
ObstacleLayer::pointCloud2Callback(
  sensor_msgs::msg::PointCloud2::ConstSharedPtr message,
  const std::shared_ptr<ObservationBuffer> & buffer)
{
  // buffer the point cloud
  buffer->lock();
  buffer->bufferCloud(*message);
  buffer->unlock();
}

void
ObstacleLayer::updateBounds(
  double robot_x, double robot_y, double robot_yaw, double * min_x,
  double * min_y, double * max_x, double * max_y)
{
  if (rolling_window_) {
    updateOrigin(robot_x - getSizeInMetersX() / 2, robot_y - getSizeInMetersY() / 2);
  }
  if (!enabled_) {
    return;
  }
  useExtraBounds(min_x, min_y, max_x, max_y);

  bool current = true;
  std::vector<Observation> observations, clearing_observations;

  // get the marking observations
  current = current && getMarkingObservations(observations);

  // get the clearing observations
  current = current && getClearingObservations(clearing_observations);

  // update the global current status
  current_ = current;

  // raytrace freespace
  for (unsigned int i = 0; i < clearing_observations.size(); ++i) {
    raytraceFreespace(clearing_observations[i], min_x, min_y, max_x, max_y);
  }

  // place the new obstacles into a priority queue... each with a priority of zero to begin with
  for (std::vector<Observation>::const_iterator it = observations.begin();
    it != observations.end(); ++it)
  {
    const Observation & obs = *it;

    const sensor_msgs::msg::PointCloud2 & cloud = *(obs.cloud_);

    double sq_obstacle_max_range = obs.obstacle_max_range_ * obs.obstacle_max_range_;
    double sq_obstacle_min_range = obs.obstacle_min_range_ * obs.obstacle_min_range_;

    sensor_msgs::PointCloud2ConstIterator<float> iter_x(cloud, "x");
    sensor_msgs::PointCloud2ConstIterator<float> iter_y(cloud, "y");
    sensor_msgs::PointCloud2ConstIterator<float> iter_z(cloud, "z");

    for (; iter_x != iter_x.end(); ++iter_x, ++iter_y, ++iter_z) {
      double px = *iter_x, py = *iter_y, pz = *iter_z;

      // if the obstacle is too high or too far away from the robot we won't add it
      if (pz > max_obstacle_height_) {
        RCLCPP_DEBUG(logger_, "The point is too high");
        continue;
      }

      // compute the squared distance from the hitpoint to the pointcloud's origin
      double sq_dist =
        (px -
        obs.origin_.x) * (px - obs.origin_.x) + (py - obs.origin_.y) * (py - obs.origin_.y) +
        (pz - obs.origin_.z) * (pz - obs.origin_.z);

      // if the point is far enough away... we won't consider it
      if (sq_dist >= sq_obstacle_max_range) {
        RCLCPP_DEBUG(logger_, "The point is too far away");
        continue;
      }

      // if the point is too close, do not conisder it
      if (sq_dist < sq_obstacle_min_range) {
        RCLCPP_DEBUG(logger_, "The point is too close");
        continue;
      }

      // now we need to compute the map coordinates for the observation
      unsigned int mx, my;
      if (!worldToMap(px, py, mx, my)) {
        RCLCPP_DEBUG(logger_, "Computing map coords failed");
        continue;
      }

      unsigned int index = getIndex(mx, my);
      costmap_[index] = LETHAL_OBSTACLE;
      touch(px, py, min_x, min_y, max_x, max_y);
    }
  }

  updateFootprint(robot_x, robot_y, robot_yaw, min_x, min_y, max_x, max_y);
}

void
ObstacleLayer::updateFootprint(
  double robot_x, double robot_y, double robot_yaw,
  double * min_x, double * min_y,
  double * max_x,
  double * max_y)
{
  std::lock_guard<Costmap2D::mutex_t> guard(*getMutex());
  if (!footprint_clearing_enabled_) {return;}
  transformFootprint(robot_x, robot_y, robot_yaw, getFootprint(), transformed_footprint_);

  for (unsigned int i = 0; i < transformed_footprint_.size(); i++) {
    touch(transformed_footprint_[i].x, transformed_footprint_[i].y, min_x, min_y, max_x, max_y);
  }
}

void
ObstacleLayer::updateCosts(
  nav2_costmap_2d::Costmap2D & master_grid, int min_i, int min_j,
  int max_i,
  int max_j)
{
  std::lock_guard<Costmap2D::mutex_t> guard(*getMutex());
  if (!enabled_) {
    return;
  }

  // if not current due to reset, set current now after clearing
  if (!current_ && was_reset_) {
    was_reset_ = false;
    current_ = true;
  }

  if (footprint_clearing_enabled_) {
    setConvexPolygonCost(transformed_footprint_, nav2_costmap_2d::FREE_SPACE);
  }

  switch (combination_method_) {
    case 0:  // Overwrite
      updateWithOverwrite(master_grid, min_i, min_j, max_i, max_j);
      break;
    case 1:  // Maximum
      updateWithMax(master_grid, min_i, min_j, max_i, max_j);
      break;
    default:  // Nothing
      break;
  }
}

void
ObstacleLayer::addStaticObservation(
  nav2_costmap_2d::Observation & obs,
  bool marking, bool clearing)
{
  if (marking) {
    static_marking_observations_.push_back(obs);
  }
  if (clearing) {
    static_clearing_observations_.push_back(obs);
  }
}

void
ObstacleLayer::clearStaticObservations(bool marking, bool clearing)
{
  if (marking) {
    static_marking_observations_.clear();
  }
  if (clearing) {
    static_clearing_observations_.clear();
  }
}

bool
ObstacleLayer::getMarkingObservations(std::vector<Observation> & marking_observations) const
{
  bool current = true;
  // get the marking observations
  for (unsigned int i = 0; i < marking_buffers_.size(); ++i) {
    marking_buffers_[i]->lock();
    marking_buffers_[i]->getObservations(marking_observations);
    current = marking_buffers_[i]->isCurrent() && current;
    marking_buffers_[i]->unlock();
  }
  marking_observations.insert(
    marking_observations.end(),
    static_marking_observations_.begin(), static_marking_observations_.end());
  return current;
}

bool
ObstacleLayer::getClearingObservations(std::vector<Observation> & clearing_observations) const
{
  bool current = true;
  // get the clearing observations
  for (unsigned int i = 0; i < clearing_buffers_.size(); ++i) {
    clearing_buffers_[i]->lock();
    clearing_buffers_[i]->getObservations(clearing_observations);
    current = clearing_buffers_[i]->isCurrent() && current;
    clearing_buffers_[i]->unlock();
  }
  clearing_observations.insert(
    clearing_observations.end(),
    static_clearing_observations_.begin(), static_clearing_observations_.end());
  return current;
}

void
ObstacleLayer::raytraceFreespace(
  const Observation & clearing_observation, double * min_x,
  double * min_y,
  double * max_x,
  double * max_y)
{
  double ox = clearing_observation.origin_.x;
  double oy = clearing_observation.origin_.y;
  const sensor_msgs::msg::PointCloud2 & cloud = *(clearing_observation.cloud_);

  // get the map coordinates of the origin of the sensor
  unsigned int x0, y0;
  if (!worldToMap(ox, oy, x0, y0)) {
    RCLCPP_WARN(
      logger_,
      "Sensor origin at (%.2f, %.2f) is out of map bounds (%.2f, %.2f) to (%.2f, %.2f). "
      "The costmap cannot raytrace for it.",
      ox, oy,
      origin_x_, origin_y_,
<<<<<<< HEAD
      origin_x_ + getSizeInMetersX(), origin_y_ + getSizeInMetersY()
    );
=======
      origin_x_ + getSizeInMetersX(), origin_y_ + getSizeInMetersY());
>>>>>>> 4234a6ea
    return;
  }

  // we can pre-compute the enpoints of the map outside of the inner loop... we'll need these later
  double origin_x = origin_x_, origin_y = origin_y_;
  double map_end_x = origin_x + size_x_ * resolution_;
  double map_end_y = origin_y + size_y_ * resolution_;


  touch(ox, oy, min_x, min_y, max_x, max_y);

  // for each point in the cloud, we want to trace a line from the origin
  // and clear obstacles along it
  sensor_msgs::PointCloud2ConstIterator<float> iter_x(cloud, "x");
  sensor_msgs::PointCloud2ConstIterator<float> iter_y(cloud, "y");

  for (; iter_x != iter_x.end(); ++iter_x, ++iter_y) {
    double wx = *iter_x;
    double wy = *iter_y;

    // now we also need to make sure that the enpoint we're raytracing
    // to isn't off the costmap and scale if necessary
    double a = wx - ox;
    double b = wy - oy;

    // the minimum value to raytrace from is the origin
    if (wx < origin_x) {
      double t = (origin_x - ox) / a;
      wx = origin_x;
      wy = oy + b * t;
    }
    if (wy < origin_y) {
      double t = (origin_y - oy) / b;
      wx = ox + a * t;
      wy = origin_y;
    }

    // the maximum value to raytrace to is the end of the map
    if (wx > map_end_x) {
      double t = (map_end_x - ox) / a;
      wx = map_end_x - .001;
      wy = oy + b * t;
    }
    if (wy > map_end_y) {
      double t = (map_end_y - oy) / b;
      wx = ox + a * t;
      wy = map_end_y - .001;
    }

    // now that the vector is scaled correctly... we'll get the map coordinates of its endpoint
    unsigned int x1, y1;

    // check for legality just in case
    if (!worldToMap(wx, wy, x1, y1)) {
      continue;
    }

    unsigned int cell_raytrace_max_range = cellDistance(clearing_observation.raytrace_max_range_);
    unsigned int cell_raytrace_min_range = cellDistance(clearing_observation.raytrace_min_range_);
    MarkCell marker(costmap_, FREE_SPACE);
    // and finally... we can execute our trace to clear obstacles along that line
    raytraceLine(marker, x0, y0, x1, y1, cell_raytrace_max_range, cell_raytrace_min_range);

    updateRaytraceBounds(
      ox, oy, wx, wy, clearing_observation.raytrace_max_range_,
      clearing_observation.raytrace_min_range_, min_x, min_y, max_x,
      max_y);
  }
}

void
ObstacleLayer::activate()
{
  for (auto & notifier : observation_notifiers_) {
    notifier->clear();
  }

  // if we're stopped we need to re-subscribe to topics
  for (unsigned int i = 0; i < observation_subscribers_.size(); ++i) {
    if (observation_subscribers_[i] != NULL) {
      observation_subscribers_[i]->subscribe();
    }
  }
  resetBuffersLastUpdated();
}

void
ObstacleLayer::deactivate()
{
  for (unsigned int i = 0; i < observation_subscribers_.size(); ++i) {
    if (observation_subscribers_[i] != NULL) {
      observation_subscribers_[i]->unsubscribe();
    }
  }
}

void
ObstacleLayer::updateRaytraceBounds(
  double ox, double oy, double wx, double wy, double max_range, double min_range,
  double * min_x, double * min_y, double * max_x, double * max_y)
{
  double dx = wx - ox, dy = wy - oy;
  double full_distance = hypot(dx, dy);
  if (full_distance < min_range) {
    return;
  }
  double scale = std::min(1.0, max_range / full_distance);
  double ex = ox + dx * scale, ey = oy + dy * scale;
  touch(ex, ey, min_x, min_y, max_x, max_y);
}

void
ObstacleLayer::reset()
{
  resetMaps();
  resetBuffersLastUpdated();
  current_ = false;
  was_reset_ = true;
}

void
ObstacleLayer::resetBuffersLastUpdated()
{
  for (unsigned int i = 0; i < observation_buffers_.size(); ++i) {
    if (observation_buffers_[i]) {
      observation_buffers_[i]->resetLastUpdated();
    }
  }
}

}  // namespace nav2_costmap_2d<|MERGE_RESOLUTION|>--- conflicted
+++ resolved
@@ -575,12 +575,7 @@
       "The costmap cannot raytrace for it.",
       ox, oy,
       origin_x_, origin_y_,
-<<<<<<< HEAD
-      origin_x_ + getSizeInMetersX(), origin_y_ + getSizeInMetersY()
-    );
-=======
       origin_x_ + getSizeInMetersX(), origin_y_ + getSizeInMetersY());
->>>>>>> 4234a6ea
     return;
   }
 
