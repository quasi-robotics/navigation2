--- conflicted
+++ resolved
@@ -280,12 +280,8 @@
       "The costmap cannot raytrace for it.",
       ox, oy, oz,
       origin_x_, origin_y_, origin_z_,
-<<<<<<< HEAD
-      origin_x_ + getSizeInMetersX(), origin_y_ + getSizeInMetersY(), origin_z_ + getSizeInMetersZ());
-=======
       origin_x_ + getSizeInMetersX(), origin_y_ + getSizeInMetersY(),
       origin_z_ + getSizeInMetersZ());
->>>>>>> ae887b1e
 
     return;
   }
