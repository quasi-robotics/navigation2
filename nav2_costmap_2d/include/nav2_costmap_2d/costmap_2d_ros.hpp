--- conflicted
+++ resolved
@@ -77,11 +77,7 @@
    * @brief  Constructor for the wrapper
    * @param options Additional options to control creation of the node.
    */
-<<<<<<< HEAD
   explicit Costmap2DROS(const rclcpp::NodeOptions & options = rclcpp::NodeOptions());
-=======
-  Costmap2DROS(const rclcpp::NodeOptions & options = rclcpp::NodeOptions());
->>>>>>> 022e7e18
 
   /**
    * @brief  Constructor for the wrapper, the node will
@@ -404,11 +400,7 @@
   double resolution_{0};
   std::string robot_base_frame_;            ///< The frame_id of the robot base
   double robot_radius_;
-<<<<<<< HEAD
   bool rolling_window_{false};          ///< Whether to use a rolling window version of the costmap
-=======
-  bool rolling_window_{false};              ///< Whether to use a rolling window version of the costmap
->>>>>>> 022e7e18
   bool track_unknown_space_{false};
   double transform_tolerance_{0};           ///< The timeout before transform errors
   double initial_transform_timeout_{0};   ///< The timeout before activation of the node errors
