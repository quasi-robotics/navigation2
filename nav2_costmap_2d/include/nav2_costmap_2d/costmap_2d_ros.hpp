--- conflicted
+++ resolved
@@ -77,11 +77,7 @@
    * @brief  Constructor for the wrapper
    * @param options Additional options to control creation of the node.
    */
-<<<<<<< HEAD
-  Costmap2DROS(const rclcpp::NodeOptions & options = rclcpp::NodeOptions());
-=======
   explicit Costmap2DROS(const rclcpp::NodeOptions & options = rclcpp::NodeOptions());
->>>>>>> 2eb99e31
 
   /**
    * @brief  Constructor for the wrapper, the node will
@@ -408,11 +404,7 @@
   double transform_tolerance_{0};           ///< The timeout before transform errors
   double initial_transform_timeout_{0};   ///< The timeout before activation of the node errors
 
-<<<<<<< HEAD
   bool is_lifecycle_follower_{true};     ///< whether is a child-LifecycleNode or an independent node
-=======
-  bool is_lifecycle_follower_{true};   ///< whether is a child-LifecycleNode or an independent node
->>>>>>> 2eb99e31
 
   // Derived parameters
   bool use_radius_{false};
