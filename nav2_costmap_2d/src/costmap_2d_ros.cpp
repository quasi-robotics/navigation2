--- conflicted
+++ resolved
@@ -293,13 +293,7 @@
     // Check timeout
     if (now() > initial_transform_timeout_point) {
       RCLCPP_ERROR(
-<<<<<<< HEAD
-        get_logger(),
-        "Failed to activate %s because "
-        "transform from %s to %s did not become available before timeout",
-=======
         get_logger(), "Failed to activate %s because transform from %s to %s did not become available before timeout",
->>>>>>> 022e7e18
         get_name(), robot_base_frame_.c_str(), global_frame_.c_str());
 
       return nav2_util::CallbackReturn::FAILURE;
