# Copyright (c) 2019 Intel Corporation
#
# Licensed under the Apache License, Version 2.0 (the "License");
# you may not use this file except in compliance with the License.
# You may obtain a copy of the License at
#
#     http://www.apache.org/licenses/LICENSE-2.0
#
# Unless required by applicable law or agreed to in writing, software
# distributed under the License is distributed on an "AS IS" BASIS,
# WITHOUT WARRANTIES OR CONDITIONS OF ANY KIND, either express or implied.
# See the License for the specific language governing permissions and
# limitations under the License.

from .has_node_params import HasNodeParams
from .parse_multirobot_pose import ParseMultiRobotPose
from .replace_string import ReplaceString
from .rewritten_yaml import RewrittenYaml
<<<<<<< HEAD

__all__ = [
    'HasNodeParams',
    'RewrittenYaml',
    'ReplaceString',
    'ParseMultiRobotPose',
]
=======
from .replace_string import ReplaceString
from .parse_multirobot_pose import ParseMultiRobotPose
>>>>>>> 022e7e18
<|MERGE_RESOLUTION|>--- conflicted
+++ resolved
@@ -16,15 +16,11 @@
 from .parse_multirobot_pose import ParseMultiRobotPose
 from .replace_string import ReplaceString
 from .rewritten_yaml import RewrittenYaml
-<<<<<<< HEAD
+from .parse_multirobot_pose import ParseMultiRobotPose
 
 __all__ = [
     'HasNodeParams',
     'RewrittenYaml',
     'ReplaceString',
     'ParseMultiRobotPose',
-]
-=======
-from .replace_string import ReplaceString
-from .parse_multirobot_pose import ParseMultiRobotPose
->>>>>>> 022e7e18
+]