--- conflicted
+++ resolved
@@ -12,18 +12,12 @@
 # See the License for the specific language governing permissions and
 # limitations under the License.
 
-<<<<<<< HEAD
-=======
 from typing import Dict
 from typing import List
 from typing import Text
 from typing import Optional
->>>>>>> 022e7e18
 import tempfile
-from typing import Dict, List, Optional, Text
-
 import launch
-
 
 class ReplaceString(launch.Substitution):
     """
@@ -32,42 +26,19 @@
     Used in launch system
     """
 
-<<<<<<< HEAD
-    def __init__(
-        self,
-        source_file: launch.SomeSubstitutionsType,
-        replacements: Dict,
-        condition: Optional[launch.Condition] = None,
-    ) -> None:
+    def __init__(self,
+                 source_file: launch.SomeSubstitutionsType,
+                 replacements: Dict,
+                 condition: Optional[launch.Condition] = None) -> None:
         super().__init__()
 
-        from launch.utilities import (
-            normalize_to_list_of_substitutions,
-        )  # import here to avoid loop
-=======
-  def __init__(self,
-    source_file: launch.SomeSubstitutionsType,
-    replacements: Dict,
-    condition: Optional[launch.Condition] = None) -> None:
-    super().__init__()
-
-    from launch.utilities import normalize_to_list_of_substitutions  # import here to avoid loop
-    self.__source_file = normalize_to_list_of_substitutions(source_file)
-    self.__replacements = {}
-    for key in replacements:
-        self.__replacements[key] = normalize_to_list_of_substitutions(replacements[key])
-    self.__condition = condition
->>>>>>> 022e7e18
-
+        from launch.utilities import normalize_to_list_of_substitutions  # import here to avoid loop
         self.__source_file = normalize_to_list_of_substitutions(source_file)
         self.__replacements = {}
         for key in replacements:
-            self.__replacements[key] = normalize_to_list_of_substitutions(
-                replacements[key]
-            )
+            self.__replacements[key] = normalize_to_list_of_substitutions(replacements[key])
         self.__condition = condition
 
-<<<<<<< HEAD
     @property
     def name(self) -> List[launch.Substitution]:
         """Getter for name."""
@@ -77,33 +48,6 @@
     def condition(self) -> Optional[launch.Condition]:
         """Getter for condition."""
         return self.__condition
-=======
-  @property
-  def condition(self) -> Optional[launch.Condition]:
-    """Getter for condition."""
-    return self.__condition
-
-  def describe(self) -> Text:
-    """Return a description of this substitution as a string."""
-    return ''
-
-  def perform(self, context: launch.LaunchContext) -> Text:
-    yaml_filename = launch.utilities.perform_substitutions(context, self.name)
-    if self.__condition is None or self.__condition.evaluate(context):
-      output_file = tempfile.NamedTemporaryFile(mode='w', delete=False)
-      replacements = self.resolve_replacements(context)
-      try:
-        input_file = open(yaml_filename, 'r')
-        self.replace(input_file, output_file, replacements)
-      except Exception as err:  # noqa: B902
-        print('ReplaceString substitution error: ', err)
-      finally:
-        input_file.close()
-        output_file.close()
-      return output_file.name
-    else:
-      return yaml_filename
->>>>>>> 022e7e18
 
     def describe(self) -> Text:
         """Return a description of this substitution as a string."""
@@ -129,9 +73,7 @@
     def resolve_replacements(self, context):
         resolved_replacements = {}
         for key in self.__replacements:
-            resolved_replacements[key] = launch.utilities.perform_substitutions(
-                context, self.__replacements[key]
-            )
+            resolved_replacements[key] = launch.utilities.perform_substitutions(context, self.__replacements[key])
         return resolved_replacements
 
     def replace(self, input_file, output_file, replacements):
@@ -141,8 +83,5 @@
                     if key in line:
                         line = line.replace(key, value)
                 else:
-                    raise TypeError(
-                        'A provided replacement pair is not a string. Both key and value should be'
-                        'strings.'
-                    )
+                    raise TypeError('A provided replacement pair is not a string. Both key and value should be strings.')
             output_file.write(line)