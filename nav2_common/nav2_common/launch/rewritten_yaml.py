# Copyright (c) 2019 Intel Corporation
#
# Licensed under the Apache License, Version 2.0 (the "License");
# you may not use this file except in compliance with the License.
# You may obtain a copy of the License at
#
#     http://www.apache.org/licenses/LICENSE-2.0
#
# Unless required by applicable law or agreed to in writing, software
# distributed under the License is distributed on an "AS IS" BASIS,
# WITHOUT WARRANTIES OR CONDITIONS OF ANY KIND, either express or implied.
# See the License for the specific language governing permissions and
# limitations under the License.

from typing import Dict
from typing import List
from typing import Text
from typing import Optional

import yaml
import tempfile
import launch


class DictItemReference:
    def __init__(self, dictionary, key):
        self.dictionary = dictionary
        self.dictKey = key

    def key(self):
        return self.dictKey

    def setValue(self, value):
        self.dictionary[self.dictKey] = value


class RewrittenYaml(launch.Substitution):
    """
    Substitution that modifies the given YAML file.

    Used in launch system
    """

    def __init__(self,
        source_file: launch.SomeSubstitutionsType,
        param_rewrites: Dict,
        root_key: Optional[launch.SomeSubstitutionsType] = None,
        key_rewrites: Optional[Dict] = None,
        convert_types = False) -> None:
        super().__init__()
        """
        Construct the substitution

        :param: source_file the original YAML file to modify
        :param: param_rewrites mappings to replace
        :param: root_key if provided, the contents are placed under this key
        :param: key_rewrites keys of mappings to replace
        :param: convert_types whether to attempt converting the string to a number or boolean
        """

        from launch.utilities import normalize_to_list_of_substitutions  # import here to avoid loop
        self.__source_file = normalize_to_list_of_substitutions(source_file)
        self.__param_rewrites = {}
        self.__key_rewrites = {}
        self.__convert_types = convert_types
        self.__root_key = None
        for key in param_rewrites:
            self.__param_rewrites[key] = normalize_to_list_of_substitutions(param_rewrites[key])
        if key_rewrites is not None:
            for key in key_rewrites:
                self.__key_rewrites[key] = normalize_to_list_of_substitutions(key_rewrites[key])
        if root_key is not None:
            self.__root_key = normalize_to_list_of_substitutions(root_key)

    @property
    def name(self) -> List[launch.Substitution]:
        """Getter for name."""
        return self.__source_file

    def describe(self) -> Text:
        """Return a description of this substitution as a string."""
        return ''

    def perform(self, context: launch.LaunchContext) -> Text:
        param_rewrites, keys_rewrites = self.resolve_rewrites(context)
<<<<<<< HEAD
        rewritten_yaml = tempfile.NamedTemporaryFile(mode='w', delete=False)

        all_data = {}
        for files in self.__source_file:
            yaml_filenames = context.perform_substitution(files)
            if not isinstance(yaml_filenames, List):
                yaml_filenames = [yaml_filenames]
            for yaml_filename in yaml_filenames:
                data = yaml.safe_load(open(yaml_filename, 'r'))
                self.substitute_params(data, param_rewrites)
                self.substitute_keys(data, keys_rewrites)
                if self.__root_key is not None:
                    root_key = launch.utilities.perform_substitutions(context, self.__root_key)
                    if root_key:
                        data = {root_key: data}
                self.merge(all_data, data)
        yaml.dump(all_data, rewritten_yaml)

=======
        data = yaml.safe_load(open(yaml_filename, 'r'))
        self.substitute_params(data, param_rewrites)
        self.add_params(data, param_rewrites)
        self.substitute_keys(data, keys_rewrites)
        if self.__root_key is not None:
            root_key = launch.utilities.perform_substitutions(context, self.__root_key)
            if root_key:
                data = {root_key: data}
        yaml.dump(data, rewritten_yaml)
>>>>>>> 427427a5
        rewritten_yaml.close()
        return rewritten_yaml.name

    def merge(self, a, b, path=None):
        "merges b into a"
        if path is None: path = []
        for key in b:
            if key in a:
                if isinstance(a[key], dict) and isinstance(b[key], dict):
                    self.merge(a[key], b[key], path + [str(key)])
                elif a[key] == b[key]:
                    pass # same leaf value
                else:
                    raise Exception('Conflict at %s' % '.'.join(path + [str(key)]))
            else:
                a[key] = b[key]
        return a

    def resolve_rewrites(self, context):
        resolved_params = {}
        for key in self.__param_rewrites:
            resolved_params[key] = launch.utilities.perform_substitutions(context, self.__param_rewrites[key])
        resolved_keys = {}
        for key in self.__key_rewrites:
            resolved_keys[key] = launch.utilities.perform_substitutions(context, self.__key_rewrites[key])
        return resolved_params, resolved_keys

    def substitute_params(self, yaml, param_rewrites):
        # substitute leaf-only parameters
        for key in self.getYamlLeafKeys(yaml):
            if key.key() in param_rewrites:
                raw_value = param_rewrites[key.key()]
                key.setValue(self.convert(raw_value))

        # substitute total path parameters
        yaml_paths = self.pathify(yaml)
        for path in yaml_paths:
            if path in param_rewrites:
                # this is an absolute path (ex. 'key.keyA.keyB.val')
                rewrite_val = self.convert(param_rewrites[path])
                yaml_keys = path.split('.')
                yaml = self.updateYamlPathVals(yaml, yaml_keys, rewrite_val)

    def add_params(self, yaml, param_rewrites):
        # add new total path parameters
        yaml_paths = self.pathify(yaml)
        for path in param_rewrites:
            if not path in yaml_paths:
                new_val = self.convert(param_rewrites[path])
                yaml_keys = path.split('.')
                if 'ros__parameters' in yaml_keys:
                    yaml = self.updateYamlPathVals(yaml, yaml_keys, new_val)

    def updateYamlPathVals(self, yaml, yaml_key_list, rewrite_val):
        for key in yaml_key_list:
            if key == yaml_key_list[-1]:
                yaml[key] = rewrite_val
                break
            key = yaml_key_list.pop(0)
            if isinstance(yaml, list):
                yaml[int(key)] = self.updateYamlPathVals(yaml[int(key)], yaml_key_list, rewrite_val)
            else:
                yaml[key] = self.updateYamlPathVals(yaml.get(key, {}), yaml_key_list, rewrite_val)
        return yaml

    def substitute_keys(self, yaml, key_rewrites):
        if len(key_rewrites) != 0:
            for key in list(yaml.keys()):
                val = yaml[key]
                if key in key_rewrites:
                    new_key = key_rewrites[key]
                    yaml[new_key] = yaml[key]
                    del yaml[key]
                if isinstance(val, dict):
                    self.substitute_keys(val, key_rewrites)

    def getYamlLeafKeys(self, yamlData):
        try:
            for key in yamlData.keys():
                for k in self.getYamlLeafKeys(yamlData[key]):
                    yield k
                yield DictItemReference(yamlData, key)
        except AttributeError:
            return

    def pathify(self, d, p=None, paths=None, joinchar='.'):
        if p is None:
            paths = {}
            self.pathify(d, "", paths, joinchar=joinchar)
            return paths
        pn = p
        if p != "":
            pn += joinchar
        if isinstance(d, dict):
            for k in d:
                v = d[k]
                self.pathify(v, str(pn) + str(k), paths, joinchar=joinchar)
        elif isinstance(d, list):
            for idx, e in enumerate(d):
                self.pathify(e, pn + str(idx), paths, joinchar=joinchar)
        else:
            paths[p] = d

    def convert(self, text_value):
        if self.__convert_types:
            # try converting to int or float
            try:
                return float(text_value) if '.' in text_value else int(text_value)
            except ValueError:
                pass

        # try converting to bool
        if text_value.lower() == "true":
            return True
        if text_value.lower() == "false":
            return False

        # nothing else worked so fall through and return text
        return text_value<|MERGE_RESOLUTION|>--- conflicted
+++ resolved
@@ -83,7 +83,6 @@
 
     def perform(self, context: launch.LaunchContext) -> Text:
         param_rewrites, keys_rewrites = self.resolve_rewrites(context)
-<<<<<<< HEAD
         rewritten_yaml = tempfile.NamedTemporaryFile(mode='w', delete=False)
 
         all_data = {}
@@ -94,6 +93,7 @@
             for yaml_filename in yaml_filenames:
                 data = yaml.safe_load(open(yaml_filename, 'r'))
                 self.substitute_params(data, param_rewrites)
+                self.add_params(data, param_rewrites)
                 self.substitute_keys(data, keys_rewrites)
                 if self.__root_key is not None:
                     root_key = launch.utilities.perform_substitutions(context, self.__root_key)
@@ -102,17 +102,6 @@
                 self.merge(all_data, data)
         yaml.dump(all_data, rewritten_yaml)
 
-=======
-        data = yaml.safe_load(open(yaml_filename, 'r'))
-        self.substitute_params(data, param_rewrites)
-        self.add_params(data, param_rewrites)
-        self.substitute_keys(data, keys_rewrites)
-        if self.__root_key is not None:
-            root_key = launch.utilities.perform_substitutions(context, self.__root_key)
-            if root_key:
-                data = {root_key: data}
-        yaml.dump(data, rewritten_yaml)
->>>>>>> 427427a5
         rewritten_yaml.close()
         return rewritten_yaml.name
 
