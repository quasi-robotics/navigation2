# Copyright 2019 Intel Corporation
#
# Licensed under the Apache License, Version 2.0 (the "License");
# you may not use this file except in compliance with the License.
# You may obtain a copy of the License at
#
#     http://www.apache.org/licenses/LICENSE-2.0
#
# Unless required by applicable law or agreed to in writing, software
# distributed under the License is distributed on an "AS IS" BASIS,
# WITHOUT WARRANTIES OR CONDITIONS OF ANY KIND, either express or implied.
# See the License for the specific language governing permissions and
# limitations under the License.

#
# Standard Nav2 project setup
#
# @public
#
macro(nav2_package)
  if(NOT CMAKE_BUILD_TYPE AND NOT CMAKE_CONFIGURATION_TYPES)
    message(STATUS "Setting build type to Release as none was specified.")
    set(CMAKE_BUILD_TYPE "Release" CACHE
        STRING "Choose the type of build." FORCE)
    # Set the possible values of build type for cmake-gui
    set_property(CACHE CMAKE_BUILD_TYPE PROPERTY STRINGS
      "Debug" "Release" "MinSizeRel" "RelWithDebInfo")
  endif()

  # Default to C++17
  if(NOT CMAKE_CXX_STANDARD)
    if ("cxx_std_17" IN_LIST CMAKE_CXX_COMPILE_FEATURES)
      set(CMAKE_CXX_STANDARD 17)
    else()
      message( FATAL_ERROR "cxx_std_17 could not be found.")
    endif()
  endif()

  if(CMAKE_COMPILER_IS_GNUCXX OR CMAKE_CXX_COMPILER_ID MATCHES "Clang")
<<<<<<< HEAD
    add_compile_options(-Wall -Wextra -Wpedantic -fPIC)
=======
    add_compile_options(-Wall -Wextra -Wpedantic -Werror -Wdeprecated -fPIC -Wshadow -Wnull-dereference)
    add_compile_options("$<$<COMPILE_LANGUAGE:CXX>:-Wnon-virtual-dtor>")
>>>>>>> 6027a471
  endif()

  option(COVERAGE_ENABLED "Enable code coverage" FALSE)
  if(COVERAGE_ENABLED)
    add_compile_options(--coverage)
    set(CMAKE_EXE_LINKER_FLAGS "${CMAKE_EXE_LINKER_FLAGS} --coverage")
    set(CMAKE_SHARED_LINKER_FLAGS "${CMAKE_SHARED_LINKER_FLAGS} --coverage")
  endif()

  # Defaults for Microsoft C++ compiler
  if(MSVC)
    # https://blog.kitware.com/create-dlls-on-windows-without-declspec-using-new-cmake-export-all-feature/
    set(CMAKE_WINDOWS_EXPORT_ALL_SYMBOLS ON)

    # Enable Math Constants
    # https://docs.microsoft.com/en-us/cpp/c-runtime-library/math-constants?view=vs-2019
    add_compile_definitions(
      _USE_MATH_DEFINES
    )
  endif()
endmacro()<|MERGE_RESOLUTION|>--- conflicted
+++ resolved
@@ -37,12 +37,8 @@
   endif()
 
   if(CMAKE_COMPILER_IS_GNUCXX OR CMAKE_CXX_COMPILER_ID MATCHES "Clang")
-<<<<<<< HEAD
-    add_compile_options(-Wall -Wextra -Wpedantic -fPIC)
-=======
-    add_compile_options(-Wall -Wextra -Wpedantic -Werror -Wdeprecated -fPIC -Wshadow -Wnull-dereference)
+    add_compile_options(-Wall -Wextra -Wpedantic -fPIC -Wshadow -Wnull-dereference)
     add_compile_options("$<$<COMPILE_LANGUAGE:CXX>:-Wnon-virtual-dtor>")
->>>>>>> 6027a471
   endif()
 
   option(COVERAGE_ENABLED "Enable code coverage" FALSE)
