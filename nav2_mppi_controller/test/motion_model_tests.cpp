// Copyright (c) 2022 Samsung Research America, @artofnothingness Alexey Budyakov
//
// Licensed under the Apache License, Version 2.0 (the "License");
// you may not use this file except in compliance with the License.
// You may obtain a copy of the License at
//
//     http://www.apache.org/licenses/LICENSE-2.0
//
// Unless required by applicable law or agreed to in writing, software
// distributed under the License is distributed on an "AS IS" BASIS,
// WITHOUT WARRANTIES OR CONDITIONS OF ANY KIND, either express or implied.
// See the License for the specific language governing permissions and
// limitations under the License.

#include <chrono>
#include <thread>

#include "gtest/gtest.h"
#include "rclcpp/rclcpp.hpp"
#include "nav2_mppi_controller/motion_models.hpp"
#include "nav2_mppi_controller/models/state.hpp"
#include "nav2_mppi_controller/models/control_sequence.hpp"

// Tests motion models

class RosLockGuard
{
public:
  RosLockGuard() {rclcpp::init(0, nullptr);}
  ~RosLockGuard() {rclcpp::shutdown();}
};
RosLockGuard g_rclcpp;

using namespace mppi;  // NOLINT

TEST(MotionModelTests, DiffDriveTest)
{
  models::ControlSequence control_sequence;
  models::State state;
  int batches = 1000;
  int timesteps = 50;
  control_sequence.reset(timesteps);  // populates with zeros
  state.reset(batches, timesteps);  // populates with zeros
  std::unique_ptr<DiffDriveMotionModel> model =
    std::make_unique<DiffDriveMotionModel>();

  // Check that predict properly populates the trajectory velocities with the control velocities
  state.cvx = 10 * xt::ones<float>({batches, timesteps});
  state.cvy = 5 * xt::ones<float>({batches, timesteps});
  state.cwz = 1 * xt::ones<float>({batches, timesteps});

  // Manually set state index 0 from initial conditions which would be the speed of the robot
  xt::view(state.vx, xt::all(), 0) = 10;
  xt::view(state.wz, xt::all(), 0) = 1;

  model->predict(state);

  EXPECT_EQ(state.vx, state.cvx);
  EXPECT_EQ(state.vy, xt::zeros<float>({batches, timesteps}));  // non-holonomic
  EXPECT_EQ(state.wz, state.cwz);

  // Check that application of constraints are empty for Diff Drive
  for (unsigned int i = 0; i != control_sequence.vx.shape(0); i++) {
    control_sequence.vx(i) = i * i * i;
    control_sequence.wz(i) = i * i * i;
  }

  models::ControlSequence initial_control_sequence = control_sequence;
  model->applyConstraints(control_sequence);
  EXPECT_EQ(initial_control_sequence.vx, control_sequence.vx);
  EXPECT_EQ(initial_control_sequence.vy, control_sequence.vy);
  EXPECT_EQ(initial_control_sequence.wz, control_sequence.wz);

  // Check that Diff Drive is properly non-holonomic
  EXPECT_EQ(model->isHolonomic(), false);

  // Check it cleanly destructs
  model.reset();
}

TEST(MotionModelTests, OmniTest)
{
  models::ControlSequence control_sequence;
  models::State state;
  int batches = 1000;
  int timesteps = 50;
  control_sequence.reset(timesteps);  // populates with zeros
  state.reset(batches, timesteps);  // populates with zeros
  std::unique_ptr<OmniMotionModel> model =
    std::make_unique<OmniMotionModel>();

  // Check that predict properly populates the trajectory velocities with the control velocities
  state.cvx = 10 * xt::ones<float>({batches, timesteps});
  state.cvy = 5 * xt::ones<float>({batches, timesteps});
  state.cwz = 1 * xt::ones<float>({batches, timesteps});

  // Manually set state index 0 from initial conditions which would be the speed of the robot
  xt::view(state.vx, xt::all(), 0) = 10;
  xt::view(state.vy, xt::all(), 0) = 5;
  xt::view(state.wz, xt::all(), 0) = 1;

  model->predict(state);

  EXPECT_EQ(state.vx, state.cvx);
  EXPECT_EQ(state.vy, state.cvy);  // holonomic
  EXPECT_EQ(state.wz, state.cwz);

  // Check that application of constraints are empty for Omni Drive
  for (unsigned int i = 0; i != control_sequence.vx.shape(0); i++) {
    control_sequence.vx(i) = i * i * i;
    control_sequence.vy(i) = i * i * i;
    control_sequence.wz(i) = i * i * i;
  }

  models::ControlSequence initial_control_sequence = control_sequence;
  model->applyConstraints(control_sequence);
  EXPECT_EQ(initial_control_sequence.vx, control_sequence.vx);
  EXPECT_EQ(initial_control_sequence.vy, control_sequence.vy);
  EXPECT_EQ(initial_control_sequence.wz, control_sequence.wz);

  // Check that Omni Drive is properly holonomic
  EXPECT_EQ(model->isHolonomic(), true);

  // Check it cleanly destructs
  model.reset();
}

TEST(MotionModelTests, AckermannTest)
{
  models::ControlSequence control_sequence;
  models::State state;
  int batches = 1000;
  int timesteps = 50;
  control_sequence.reset(timesteps);  // populates with zeros
  state.reset(batches, timesteps);  // populates with zeros
  auto node = std::make_shared<rclcpp_lifecycle::LifecycleNode>("my_node");
  ParametersHandler param_handler(node);
  std::unique_ptr<AckermannMotionModel> model =
    std::make_unique<AckermannMotionModel>(&param_handler, node->get_name());

  // Check that predict properly populates the trajectory velocities with the control velocities
  state.cvx = 10 * xt::ones<float>({batches, timesteps});
  state.cvy = 5 * xt::ones<float>({batches, timesteps});
  state.cwz = 1 * xt::ones<float>({batches, timesteps});

  // Manually set state index 0 from initial conditions which would be the speed of the robot
  xt::view(state.vx, xt::all(), 0) = 10;
  xt::view(state.wz, xt::all(), 0) = 1;

  model->predict(state);

  EXPECT_EQ(state.vx, state.cvx);
  EXPECT_EQ(state.vy, xt::zeros<float>({batches, timesteps}));  // non-holonomic
  EXPECT_EQ(state.wz, state.cwz);

  // Check that application of constraints are non-empty for Ackermann Drive
  for (unsigned int i = 0; i != control_sequence.vx.shape(0); i++) {
    control_sequence.vx(i) = i * i * i;
    control_sequence.wz(i) = i * i * i * i;
  }

  models::ControlSequence initial_control_sequence = control_sequence;
  model->applyConstraints(control_sequence);
  // VX equal since this doesn't change, the WZ is reduced if breaking the constraint
  EXPECT_EQ(initial_control_sequence.vx, control_sequence.vx);
  EXPECT_NE(initial_control_sequence.wz, control_sequence.wz);
  for (unsigned int i = 1; i != control_sequence.wz.shape(0); i++) {
    EXPECT_GT(control_sequence.wz(i), 0.0);
  }

  // Now, check the specifics of the minimum curvature constraint
  EXPECT_NEAR(model->getMinTurningRadius(), 0.2, 1e-6);
  for (unsigned int i = 1; i != control_sequence.vx.shape(0); i++) {
    EXPECT_TRUE(fabs(control_sequence.vx(i)) / fabs(control_sequence.wz(i)) >= 0.2);
<<<<<<< HEAD
=======
  }

  // Check that Ackermann Drive is properly non-holonomic and parameterized
  EXPECT_EQ(model->isHolonomic(), false);

  // Check it cleanly destructs
  model.reset();
}

TEST(MotionModelTests, AckermannReversingTest)
{
  models::ControlSequence control_sequence;
  models::ControlSequence control_sequence2;
  models::State state;
  int batches = 1000;
  int timesteps = 50;
  control_sequence.reset(timesteps);  // populates with zeros
  control_sequence2.reset(timesteps);  // populates with zeros
  state.reset(batches, timesteps);  // populates with zeros
  auto node = std::make_shared<rclcpp_lifecycle::LifecycleNode>("my_node");
  ParametersHandler param_handler(node);
  std::unique_ptr<AckermannMotionModel> model =
    std::make_unique<AckermannMotionModel>(&param_handler, node->get_name());

  // Check that predict properly populates the trajectory velocities with the control velocities
  state.cvx = 10 * xt::ones<float>({batches, timesteps});
  state.cvy = 5 * xt::ones<float>({batches, timesteps});
  state.cwz = 1 * xt::ones<float>({batches, timesteps});

  // Manually set state index 0 from initial conditions which would be the speed of the robot
  xt::view(state.vx, xt::all(), 0) = 10;
  xt::view(state.wz, xt::all(), 0) = 1;

  model->predict(state);

  EXPECT_EQ(state.vx, state.cvx);
  EXPECT_EQ(state.vy, xt::zeros<float>({batches, timesteps}));  // non-holonomic
  EXPECT_EQ(state.wz, state.cwz);

  // Check that application of constraints are non-empty for Ackermann Drive
  for (unsigned int i = 0; i != control_sequence.vx.shape(0); i++) {
    float idx = static_cast<float>(i);
    control_sequence.vx(i) = -idx * idx * idx;  // now reversing
    control_sequence.wz(i) = idx * idx * idx * idx;
  }

  models::ControlSequence initial_control_sequence = control_sequence;
  model->applyConstraints(control_sequence);
  // VX equal since this doesn't change, the WZ is reduced if breaking the constraint
  EXPECT_EQ(initial_control_sequence.vx, control_sequence.vx);
  EXPECT_NE(initial_control_sequence.wz, control_sequence.wz);
  for (unsigned int i = 1; i != control_sequence.wz.shape(0); i++) {
    EXPECT_GT(control_sequence.wz(i), 0.0);
  }

  // Repeat with negative rotation direction
  for (unsigned int i = 0; i != control_sequence2.vx.shape(0); i++) {
    float idx = static_cast<float>(i);
    control_sequence2.vx(i) = -idx * idx * idx;  // now reversing
    control_sequence2.wz(i) = -idx * idx * idx * idx;
  }

  models::ControlSequence initial_control_sequence2 = control_sequence2;
  model->applyConstraints(control_sequence2);
  // VX equal since this doesn't change, the WZ is reduced if breaking the constraint
  EXPECT_EQ(initial_control_sequence2.vx, control_sequence2.vx);
  EXPECT_NE(initial_control_sequence2.wz, control_sequence2.wz);
  for (unsigned int i = 1; i != control_sequence2.wz.shape(0); i++) {
    EXPECT_LT(control_sequence2.wz(i), 0.0);
  }

  // Now, check the specifics of the minimum curvature constraint
  EXPECT_NEAR(model->getMinTurningRadius(), 0.2, 1e-6);
  for (unsigned int i = 1; i != control_sequence2.vx.shape(0); i++) {
    EXPECT_TRUE(fabs(control_sequence2.vx(i)) / fabs(control_sequence2.wz(i)) >= 0.2);
>>>>>>> 022e7e18
  }

  // Check that Ackermann Drive is properly non-holonomic and parameterized
  EXPECT_EQ(model->isHolonomic(), false);

  // Check it cleanly destructs
  model.reset();
}<|MERGE_RESOLUTION|>--- conflicted
+++ resolved
@@ -172,8 +172,6 @@
   EXPECT_NEAR(model->getMinTurningRadius(), 0.2, 1e-6);
   for (unsigned int i = 1; i != control_sequence.vx.shape(0); i++) {
     EXPECT_TRUE(fabs(control_sequence.vx(i)) / fabs(control_sequence.wz(i)) >= 0.2);
-<<<<<<< HEAD
-=======
   }
 
   // Check that Ackermann Drive is properly non-holonomic and parameterized
@@ -249,7 +247,6 @@
   EXPECT_NEAR(model->getMinTurningRadius(), 0.2, 1e-6);
   for (unsigned int i = 1; i != control_sequence2.vx.shape(0); i++) {
     EXPECT_TRUE(fabs(control_sequence2.vx(i)) / fabs(control_sequence2.wz(i)) >= 0.2);
->>>>>>> 022e7e18
   }
 
   // Check that Ackermann Drive is properly non-holonomic and parameterized
