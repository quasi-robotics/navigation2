// Copyright (c) 2022 Samsung Research America, @artofnothingness Alexey Budyakov
// Copyright (c) 2023 Open Navigation LLC
//
// Licensed under the Apache License, Version 2.0 (the "License");
// you may not use this file except in compliance with the License.
// You may obtain a copy of the License at
//
//     http://www.apache.org/licenses/LICENSE-2.0
//
// Unless required by applicable law or agreed to in writing, software
// distributed under the License is distributed on an "AS IS" BASIS,
// WITHOUT WARRANTIES OR CONDITIONS OF ANY KIND, either express or implied.
// See the License for the specific language governing permissions and
// limitations under the License.

#include <chrono>
#include <thread>

#include "gtest/gtest.h"
#include "rclcpp/rclcpp.hpp"
#include "nav2_mppi_controller/tools/utils.hpp"
#include "nav2_mppi_controller/motion_models.hpp"
#include "nav2_mppi_controller/critics/constraint_critic.hpp"
#include "nav2_mppi_controller/critics/goal_angle_critic.hpp"
#include "nav2_mppi_controller/critics/goal_critic.hpp"
#include "nav2_mppi_controller/critics/obstacles_critic.hpp"
#include "nav2_mppi_controller/critics/cost_critic.hpp"
#include "nav2_mppi_controller/critics/path_align_critic.hpp"
#include "nav2_mppi_controller/critics/path_align_legacy_critic.hpp"
#include "nav2_mppi_controller/critics/path_angle_critic.hpp"
#include "nav2_mppi_controller/critics/path_follow_critic.hpp"
#include "nav2_mppi_controller/critics/prefer_forward_critic.hpp"
#include "nav2_mppi_controller/critics/twirling_critic.hpp"
#include "nav2_mppi_controller/critics/velocity_deadband_critic.hpp"
#include "utils_test.cpp"  // NOLINT

// Tests the various critic plugin functions

// ROS lock used from utils_test.cpp

using namespace mppi;  // NOLINT
using namespace mppi::critics;  // NOLINT
using namespace mppi::utils;  // NOLINT
using xt::evaluation_strategy::immediate;

class PathAngleCriticWrapper : public PathAngleCritic
{
public:
  PathAngleCriticWrapper()
  : PathAngleCritic()
  {
  }

  void setMode(int mode)
  {
    mode_ = static_cast<PathAngleMode>(mode);
  }
};

TEST(CriticTests, ConstraintsCritic)
{
  // Standard preamble
  auto node = std::make_shared<rclcpp_lifecycle::LifecycleNode>("my_node");
  auto costmap_ros = std::make_shared<nav2_costmap_2d::Costmap2DROS>(
    "dummy_costmap", "", "dummy_costmap", true);
  ParametersHandler param_handler(node);
  rclcpp_lifecycle::State lstate;
  costmap_ros->on_configure(lstate);

  models::State state;
  models::ControlSequence control_sequence;
  models::Trajectories generated_trajectories;
  models::Path path;
  xt::xtensor<float, 1> costs = xt::zeros<float>({1000});
  float model_dt = 0.1;
  CriticData data =
  {state, generated_trajectories, path, costs, model_dt, false, nullptr, nullptr, std::nullopt,
    std::nullopt};
  data.motion_model = std::make_shared<DiffDriveMotionModel>();

  // Initialization testing

  // Make sure initializes correctly and that defaults are reasonable
  ConstraintCritic critic;
  critic.on_configure(node, "mppi", "critic", costmap_ros, &param_handler);
  EXPECT_EQ(critic.getName(), "critic");
  EXPECT_TRUE(critic.getMaxVelConstraint() > 0.0);
  EXPECT_TRUE(critic.getMinVelConstraint() < 0.0);

  // Scoring testing

  // provide velocities in constraints, should not have any costs
  state.vx = 0.40 * xt::ones<float>({1000, 30});
  state.vy = xt::zeros<float>({1000, 30});
  state.wz = xt::ones<float>({1000, 30});
  critic.score(data);
  EXPECT_NEAR(xt::sum(costs, immediate)(), 0, 1e-6);

  // provide out of maximum velocity constraint
  auto last_batch_traj_in_full = xt::view(state.vx, -1, xt::all());
  last_batch_traj_in_full = 0.60 * xt::ones<float>({30});
  critic.score(data);
  EXPECT_GT(xt::sum(costs, immediate)(), 0);
  // 4.0 weight * 0.1 model_dt * 0.1 error introduced * 30 timesteps = 1.2
  EXPECT_NEAR(costs(999), 1.2, 0.01);
  costs = xt::zeros<float>({1000});

  // provide out of minimum velocity constraint
  auto first_batch_traj_in_full = xt::view(state.vx, 1, xt::all());
  first_batch_traj_in_full = -0.45 * xt::ones<float>({30});
  critic.score(data);
  EXPECT_GT(xt::sum(costs, immediate)(), 0);
  // 4.0 weight * 0.1 model_dt * 0.1 error introduced * 30 timesteps = 1.2
  EXPECT_NEAR(costs(1), 1.2, 0.01);
  costs = xt::zeros<float>({1000});

  // Now with ackermann, all in constraint so no costs to score
  state.vx = 0.40 * xt::ones<float>({1000, 30});
  state.wz = 1.5 * xt::ones<float>({1000, 30});
  data.motion_model = std::make_shared<AckermannMotionModel>(&param_handler, node->get_name());
  critic.score(data);
  EXPECT_NEAR(xt::sum(costs, immediate)(), 0, 1e-6);

  // Now violating the ackermann constraints
  state.wz = 2.5 * xt::ones<float>({1000, 30});
  critic.score(data);
  EXPECT_GT(xt::sum(costs, immediate)(), 0);
  // 4.0 weight * 0.1 model_dt * (0.2 - 0.4/2.5) * 30 timesteps = 0.48
  EXPECT_NEAR(costs(1), 0.48, 0.01);
}

TEST(CriticTests, GoalAngleCritic)
{
  // Standard preamble
  auto node = std::make_shared<rclcpp_lifecycle::LifecycleNode>("my_node");
  auto costmap_ros = std::make_shared<nav2_costmap_2d::Costmap2DROS>(
    "dummy_costmap", "", "dummy_costmap", true);
  ParametersHandler param_handler(node);
  rclcpp_lifecycle::State lstate;
  costmap_ros->on_configure(lstate);

  models::State state;
  models::ControlSequence control_sequence;
  models::Trajectories generated_trajectories;
  generated_trajectories.reset(1000, 30);
  models::Path path;
  xt::xtensor<float, 1> costs = xt::zeros<float>({1000});
  float model_dt = 0.1;
  CriticData data =
  {state, generated_trajectories, path, costs, model_dt, false, nullptr, nullptr, std::nullopt,
    std::nullopt};
  data.motion_model = std::make_shared<DiffDriveMotionModel>();

  // Initialization testing

  // Make sure initializes correctly
  GoalAngleCritic critic;
  critic.on_configure(node, "mppi", "critic", costmap_ros, &param_handler);
  EXPECT_EQ(critic.getName(), "critic");

  // Scoring testing

  // provide state poses and path too far from `threshold_to_consider` to consider
  state.pose.pose.position.x = 1.0;
  path.reset(10);
  path.x(9) = 10.0;
  path.y(9) = 0.0;
  path.yaws(9) = 3.14;
  critic.score(data);
  EXPECT_NEAR(xt::sum(costs, immediate)(), 0, 1e-6);

  // Lets move it even closer, just to be sure it still doesn't trigger
  state.pose.pose.position.x = 9.2;
  critic.score(data);
  EXPECT_NEAR(xt::sum(costs, immediate)(), 0, 1e-6);

  // provide state pose and path below `threshold_to_consider` to consider
  state.pose.pose.position.x = 9.7;
  critic.score(data);
  EXPECT_GT(xt::sum(costs, immediate)(), 0);
  EXPECT_NEAR(costs(0), 9.42, 0.02);  // (3.14 - 0.0) * 3.0 weight
}

TEST(CriticTests, GoalCritic)
{
  // Standard preamble
  auto node = std::make_shared<rclcpp_lifecycle::LifecycleNode>("my_node");
  auto costmap_ros = std::make_shared<nav2_costmap_2d::Costmap2DROS>(
    "dummy_costmap", "", "dummy_costmap", true);
  ParametersHandler param_handler(node);
  rclcpp_lifecycle::State lstate;
  costmap_ros->on_configure(lstate);

  models::State state;
  models::ControlSequence control_sequence;
  models::Trajectories generated_trajectories;
  generated_trajectories.reset(1000, 30);
  models::Path path;
  xt::xtensor<float, 1> costs = xt::zeros<float>({1000});
  float model_dt = 0.1;
  CriticData data =
  {state, generated_trajectories, path, costs, model_dt, false, nullptr, nullptr, std::nullopt,
    std::nullopt};
  data.motion_model = std::make_shared<DiffDriveMotionModel>();

  // Initialization testing

  // Make sure initializes correctly
  GoalCritic critic;
  critic.on_configure(node, "mppi", "critic", costmap_ros, &param_handler);
  EXPECT_EQ(critic.getName(), "critic");

  // Scoring testing with all trajectories set to 0

  // provide state poses and path far, should not trigger
  state.pose.pose.position.x = 1.0;
  path.reset(10);
  path.x(9) = 10.0;
  path.y(9) = 0.0;
  critic.score(data);
  EXPECT_NEAR(costs(2), 0.0, 1e-6);  // (0 * 5.0 weight
  EXPECT_NEAR(xt::sum(costs, immediate)(), 0.0, 1e-6);  // Should all be 0 * 1000
  costs = xt::zeros<float>({1000});

  // provide state pose and path close
  path.x(9) = 0.5;
  path.y(9) = 0.0;
  critic.score(data);
  EXPECT_NEAR(costs(2), 2.5, 1e-6);  // (sqrt(10.0 * 10.0) * 5.0 weight
  EXPECT_NEAR(xt::sum(costs, immediate)(), 2500.0, 1e-6);  // should be 2.5 * 1000
}

TEST(CriticTests, PathAngleCritic)
{
  // Standard preamble
  auto node = std::make_shared<rclcpp_lifecycle::LifecycleNode>("my_node");
  auto costmap_ros = std::make_shared<nav2_costmap_2d::Costmap2DROS>(
    "dummy_costmap", "", "dummy_costmap", true);
  ParametersHandler param_handler(node);
  rclcpp_lifecycle::State lstate;
  costmap_ros->on_configure(lstate);

  models::State state;
  state.reset(1000, 30);
  models::ControlSequence control_sequence;
  models::Trajectories generated_trajectories;
  generated_trajectories.reset(1000, 30);
  models::Path path;
  xt::xtensor<float, 1> costs = xt::zeros<float>({1000});
  float model_dt = 0.1;
  CriticData data =
  {state, generated_trajectories, path, costs, model_dt, false, nullptr, nullptr, std::nullopt,
    std::nullopt};
  data.motion_model = std::make_shared<DiffDriveMotionModel>();
  TestGoalChecker goal_checker;  // from utils_tests tolerance of 0.25 positionally

  // Initialization testing

  // Make sure initializes correctly
  PathAngleCriticWrapper critic;
  critic.on_configure(node, "mppi", "critic", costmap_ros, &param_handler);
  EXPECT_EQ(critic.getName(), "critic");

  // Scoring testing

  // provide state poses and path close, within pose tolerance so won't do anything
  state.pose.pose.position.x = 0.0;
  state.pose.pose.position.y = 0.0;
  path.reset(10);
  path.x(9) = 0.15;
  critic.score(data);
  EXPECT_NEAR(xt::sum(costs, immediate)(), 0.0, 1e-6);

  // provide state pose and path close but outside of tol. with less than PI/2 angular diff.
  path.x(9) = 0.95;
  data.furthest_reached_path_point = 2;  // So it grabs the 2 + offset_from_furthest_ = 6th point
  path.x(6) = 1.0;  // angle between path point and pose = 0 < max_angle_to_furthest_
  path.y(6) = 0.0;
  critic.score(data);
  EXPECT_NEAR(xt::sum(costs, immediate)(), 0.0, 1e-6);

  // provide state pose and path close but outside of tol. with more than PI/2 angular diff.
  path.x(6) = -1.0;  // angle between path point and pose > max_angle_to_furthest_
  path.y(6) = 4.0;
  critic.score(data);
  EXPECT_GT(xt::sum(costs, immediate)(), 0.0);
<<<<<<< HEAD
  EXPECT_NEAR(costs(0), 3.9947, 1e-2);  // atan2(4,-1) [1.81] * 2.2 weight
=======
  EXPECT_NEAR(costs(0), 3.6315, 1e-2);  // atan2(4,-1) [1.81] * 2.0 weight
>>>>>>> 022e7e18

  // Set mode to no directional preferences + reset costs
  critic.setMode(1);
  costs = xt::zeros<float>({1000});

  // provide state pose and path close but outside of tol. with more than PI/2 angular diff.
  path.x(6) = 1.0;  // angle between path point and pose < max_angle_to_furthest_
  path.y(6) = 0.0;
  critic.score(data);
  EXPECT_NEAR(xt::sum(costs, immediate)(), 0.0, 1e-6);

  // provide state pose and path close but outside of tol. with more than PI/2 angular diff.
  path.x(6) = -1.0;  // angle between path pt and pose < max_angle_to_furthest_ IF non-directional
  path.y(6) = 0.0;
  critic.score(data);
  EXPECT_NEAR(xt::sum(costs, immediate)(), 0.0, 1e-6);

  // provide state pose and path close but outside of tol. with more than PI/2 angular diff.
  path.x(6) = -1.0;  // angle between path point and pose < max_angle_to_furthest_
  path.y(6) = 4.0;
  critic.score(data);
  EXPECT_GT(xt::sum(costs, immediate)(), 0.0);
  // should use reverse orientation as the closer angle in no dir preference mode
<<<<<<< HEAD
  EXPECT_NEAR(costs(0), 2.9167, 1e-2);
=======
  EXPECT_NEAR(costs(0), 2.6516, 1e-2);
>>>>>>> 022e7e18

  // Set mode to consider path directionality + reset costs
  critic.setMode(2);
  costs = xt::zeros<float>({1000});

  // provide state pose and path close but outside of tol. with more than PI/2 angular diff.
  path.x(6) = 1.0;  // angle between path point and pose < max_angle_to_furthest_
  path.y(6) = 0.0;
  critic.score(data);
  EXPECT_NEAR(xt::sum(costs, immediate)(), 0.0, 1e-6);

  // provide state pose and path close but outside of tol. with more than PI/2 angular diff.
  path.x(6) = -1.0;  // angle between path pt and pose < max_angle_to_furthest_ IF non-directional
  path.y(6) = 0.0;
  critic.score(data);
  EXPECT_NEAR(xt::sum(costs, immediate)(), 0.0, 1e-6);

  // provide state pose and path close but outside of tol. with more than PI/2 angular diff.
  path.x(6) = -1.0;  // angle between path point and pose < max_angle_to_furthest_
  path.y(6) = 4.0;
  critic.score(data);
  EXPECT_GT(xt::sum(costs, immediate)(), 0.0);
  // should use reverse orientation as the closer angle in no dir preference mode
<<<<<<< HEAD
  EXPECT_NEAR(costs(0), 2.9167, 1e-2);
=======
  EXPECT_NEAR(costs(0), 2.6516, 1e-2);
>>>>>>> 022e7e18

  PathAngleMode mode;
  mode = PathAngleMode::FORWARD_PREFERENCE;
  EXPECT_EQ(modeToStr(mode), std::string("Forward Preference"));
  mode = PathAngleMode::CONSIDER_FEASIBLE_PATH_ORIENTATIONS;
  EXPECT_EQ(modeToStr(mode), std::string("Consider Feasible Path Orientations"));
  mode = PathAngleMode::NO_DIRECTIONAL_PREFERENCE;
  EXPECT_EQ(modeToStr(mode), std::string("No Directional Preference"));
  mode = static_cast<PathAngleMode>(4);
  EXPECT_EQ(modeToStr(mode), std::string("Invalid mode!"));
}

TEST(CriticTests, PreferForwardCritic)
{
  // Standard preamble
  auto node = std::make_shared<rclcpp_lifecycle::LifecycleNode>("my_node");
  auto costmap_ros = std::make_shared<nav2_costmap_2d::Costmap2DROS>(
    "dummy_costmap", "", "dummy_costmap", true);
  ParametersHandler param_handler(node);
  rclcpp_lifecycle::State lstate;
  costmap_ros->on_configure(lstate);

  models::State state;
  state.reset(1000, 30);
  models::ControlSequence control_sequence;
  models::Trajectories generated_trajectories;
  generated_trajectories.reset(1000, 30);
  models::Path path;
  xt::xtensor<float, 1> costs = xt::zeros<float>({1000});
  float model_dt = 0.1;
  CriticData data =
  {state, generated_trajectories, path, costs, model_dt, false, nullptr, nullptr, std::nullopt,
    std::nullopt};
  data.motion_model = std::make_shared<DiffDriveMotionModel>();
  TestGoalChecker goal_checker;  // from utils_tests tolerance of 0.25 positionally

  // Initialization testing

  // Make sure initializes correctly
  PreferForwardCritic critic;
  critic.on_configure(node, "mppi", "critic", costmap_ros, &param_handler);
  EXPECT_EQ(critic.getName(), "critic");

  // Scoring testing

  // provide state poses and path far away, not within positional tolerances
  state.pose.pose.position.x = 1.0;
  path.reset(10);
  path.x(9) = 10.0;
  critic.score(data);
  EXPECT_NEAR(xt::sum(costs, immediate)(), 0.0f, 1e-6f);

  // provide state pose and path close to trigger behavior but with all forward motion
  path.x(9) = 0.15;
  state.vx = xt::ones<float>({1000, 30});
  critic.score(data);
  EXPECT_NEAR(xt::sum(costs, immediate)(), 0.0f, 1e-6f);

  // provide state pose and path close to trigger behavior but with all reverse motion
  state.vx = -1.0 * xt::ones<float>({1000, 30});
  critic.score(data);
  EXPECT_GT(xt::sum(costs, immediate)(), 0.0f);
  EXPECT_NEAR(costs(0), 15.0f, 1e-3f);  // 1.0 * 0.1 model_dt * 5.0 weight * 30 length
}

TEST(CriticTests, TwirlingCritic)
{
  // Standard preamble
  auto node = std::make_shared<rclcpp_lifecycle::LifecycleNode>("my_node");
  auto costmap_ros = std::make_shared<nav2_costmap_2d::Costmap2DROS>(
    "dummy_costmap", "", "dummy_costmap", true);
  ParametersHandler param_handler(node);
  rclcpp_lifecycle::State lstate;
  costmap_ros->on_configure(lstate);

  models::State state;
  state.reset(1000, 30);
  models::ControlSequence control_sequence;
  models::Trajectories generated_trajectories;
  generated_trajectories.reset(1000, 30);
  models::Path path;
  xt::xtensor<float, 1> costs = xt::zeros<float>({1000});
  float model_dt = 0.1;
  CriticData data =
  {state, generated_trajectories, path, costs, model_dt, false, nullptr, nullptr, std::nullopt,
    std::nullopt};
  data.motion_model = std::make_shared<DiffDriveMotionModel>();
  TestGoalChecker goal_checker;  // from utils_tests tolerance of 0.25 positionally
  data.goal_checker = &goal_checker;

  // Initialization testing

  // Make sure initializes correctly
  TwirlingCritic critic;
  critic.on_configure(node, "mppi", "critic", costmap_ros, &param_handler);
  EXPECT_EQ(critic.getName(), "critic");

  // Scoring testing

  // provide state poses and path far away, not within positional tolerances
  state.pose.pose.position.x = 1.0;
  path.reset(10);
  path.x(9) = 10.0;
  critic.score(data);
  EXPECT_NEAR(xt::sum(costs, immediate)(), 0.0, 1e-6);

  // provide state pose and path close to trigger behavior but with no angular variation
  path.x(9) = 0.15;
  state.wz = xt::zeros<float>({1000, 30});
  critic.score(data);
  EXPECT_NEAR(xt::sum(costs, immediate)(), 0.0, 1e-6);

  // Provide nearby with some motion
  auto traj_view = xt::view(state.wz, 0, xt::all());
  traj_view = 10.0;
  critic.score(data);
  EXPECT_NEAR(costs(0), 100.0, 1e-6);  // (mean(10.0) * 10.0 weight
  costs = xt::zeros<float>({1000});

  // Now try again with some wiggling noise
  traj_view = xt::random::randn<float>({30}, 0.0, 0.5);
  critic.score(data);
  EXPECT_NEAR(costs(0), 3.3, 4e-1);  // (mean of noise with mu=0, sigma=0.5 * 10.0 weight
}

TEST(CriticTests, PathFollowCritic)
{
  // Standard preamble
  auto node = std::make_shared<rclcpp_lifecycle::LifecycleNode>("my_node");
  auto costmap_ros = std::make_shared<nav2_costmap_2d::Costmap2DROS>(
    "dummy_costmap", "", "dummy_costmap", true);
  ParametersHandler param_handler(node);
  rclcpp_lifecycle::State lstate;
  costmap_ros->on_configure(lstate);

  models::State state;
  state.reset(1000, 30);
  models::ControlSequence control_sequence;
  models::Trajectories generated_trajectories;
  generated_trajectories.reset(1000, 30);
  models::Path path;
  xt::xtensor<float, 1> costs = xt::zeros<float>({1000});
  float model_dt = 0.1;
  CriticData data =
  {state, generated_trajectories, path, costs, model_dt, false, nullptr, nullptr, std::nullopt,
    std::nullopt};
  data.motion_model = std::make_shared<DiffDriveMotionModel>();
  TestGoalChecker goal_checker;  // from utils_tests tolerance of 0.25 positionally
  data.goal_checker = &goal_checker;

  // Initialization testing

  // Make sure initializes correctly
  PathFollowCritic critic;
  critic.on_configure(node, "mppi", "critic", costmap_ros, &param_handler);
  EXPECT_EQ(critic.getName(), "critic");

  // Scoring testing

  // provide state poses and path close within positional tolerances
  state.pose.pose.position.x = 2.0;
  path.reset(6);
  path.x(5) = 1.7;
  critic.score(data);
  EXPECT_NEAR(xt::sum(costs, immediate)(), 0.0, 1e-6);

  // provide state pose and path far enough to enable
  // pose differential is (0, 0) and (0.15, 0)
  path.x(5) = 0.15;
  critic.score(data);
  EXPECT_NEAR(xt::sum(costs, immediate)(), 750.0, 1e-2);  // 0.15 * 5 weight * 1000
}

TEST(CriticTests, PathAlignCritic)
{
  // Standard preamble
  auto node = std::make_shared<rclcpp_lifecycle::LifecycleNode>("my_node");
  auto costmap_ros = std::make_shared<nav2_costmap_2d::Costmap2DROS>(
    "dummy_costmap", "", "dummy_costmap", true);
  ParametersHandler param_handler(node);
  rclcpp_lifecycle::State lstate;
  costmap_ros->on_configure(lstate);

  models::State state;
  state.reset(1000, 30);
  models::ControlSequence control_sequence;
  models::Trajectories generated_trajectories;
  generated_trajectories.reset(1000, 30);
  models::Path path;
  xt::xtensor<float, 1> costs = xt::zeros<float>({1000});
  float model_dt = 0.1;
  CriticData data =
  {state, generated_trajectories, path, costs, model_dt, false, nullptr, nullptr, std::nullopt,
    std::nullopt};
  data.motion_model = std::make_shared<DiffDriveMotionModel>();
  TestGoalChecker goal_checker;  // from utils_tests tolerance of 0.25 positionally
  data.goal_checker = &goal_checker;

  // Initialization testing

  // Make sure initializes correctly
  PathAlignCritic critic;
  critic.on_configure(node, "mppi", "critic", costmap_ros, &param_handler);
  EXPECT_EQ(critic.getName(), "critic");

  // Scoring testing

  // provide state poses and path close within positional tolerances
  state.pose.pose.position.x = 1.0;
  path.reset(10);
  path.x(9) = 0.85;
  critic.score(data);
  EXPECT_NEAR(xt::sum(costs, immediate)(), 0.0, 1e-6);

  // provide state pose and path far enough to enable
  // but data furthest point reached is 0 and offset default is 20, so returns
  path.x(9) = 0.15;
  critic.score(data);
  EXPECT_NEAR(xt::sum(costs, immediate)(), 0.0, 1e-6);

  // provide state pose and path far enough to enable, with data to pass condition
  // but with empty trajectories and paths, should still be zero
  *data.furthest_reached_path_point = 21;
  path.x(9) = 0.15;
  critic.score(data);
  EXPECT_NEAR(xt::sum(costs, immediate)(), 0.0, 1e-6);

  // provide state pose and path far enough to enable, with data to pass condition
  // and with a valid path to pass invalid path condition
  state.pose.pose.position.x = 0.0;
  data.path_pts_valid.reset();  // Recompute on new path
  path.reset(22);
  path.x(0) = 0;
  path.x(1) = 0.1;
  path.x(2) = 0.2;
  path.x(3) = 0.3;
  path.x(4) = 0.4;
  path.x(5) = 0.5;
  path.x(6) = 0.6;
  path.x(7) = 0.7;
  path.x(8) = 0.8;
  path.x(9) = 0.9;
  path.x(10) = 0.9;
  path.x(11) = 0.9;
  path.x(12) = 0.9;
  path.x(13) = 0.9;
  path.x(14) = 0.9;
  path.x(15) = 0.9;
  path.x(16) = 0.9;
  path.x(17) = 0.9;
  path.x(18) = 0.9;
  path.x(19) = 0.9;
  path.x(20) = 0.9;
  path.x(21) = 0.9;
  generated_trajectories.x = 0.66 * xt::ones<float>({1000, 30});
  critic.score(data);
  // 0.66 * 1000 * 10 weight * 6 num pts eval / 6 normalization term
  EXPECT_NEAR(xt::sum(costs, immediate)(), 6600.0, 1e-2);
<<<<<<< HEAD

  // provide state pose and path far enough to enable, with data to pass condition
  // but path is blocked in collision
  auto * costmap = costmap_ros->getCostmap();
  // island in the middle of lethal cost to cross. Costmap defaults to size 5x5 @ 10cm resolution
  for (unsigned int i = 11; i <= 30; ++i) {  // 1.1m-3m
    for (unsigned int j = 11; j <= 30; ++j) {  // 1.1m-3m
      costmap->setCost(i, j, 254);
    }
  }

  data.path_pts_valid.reset();  // Recompute on new path
  costs = xt::zeros<float>({1000});
  path.x = 1.5 * xt::ones<float>({22});
  path.y = 1.5 * xt::ones<float>({22});
  critic.score(data);
  EXPECT_NEAR(xt::sum(costs, immediate)(), 0.0, 1e-6);
}

TEST(CriticTests, PathAlignLegacyCritic)
{
  // Standard preamble
  auto node = std::make_shared<rclcpp_lifecycle::LifecycleNode>("my_node");
  auto costmap_ros = std::make_shared<nav2_costmap_2d::Costmap2DROS>(
    "dummy_costmap", "", "dummy_costmap", true);
  ParametersHandler param_handler(node);
  rclcpp_lifecycle::State lstate;
  costmap_ros->on_configure(lstate);

  models::State state;
  state.reset(1000, 30);
  models::ControlSequence control_sequence;
  models::Trajectories generated_trajectories;
  generated_trajectories.reset(1000, 30);
  models::Path path;
  xt::xtensor<float, 1> costs = xt::zeros<float>({1000});
  float model_dt = 0.1;
  CriticData data =
  {state, generated_trajectories, path, costs, model_dt, false, nullptr, nullptr, std::nullopt,
    std::nullopt};
  data.motion_model = std::make_shared<DiffDriveMotionModel>();
  TestGoalChecker goal_checker;  // from utils_tests tolerance of 0.25 positionally
  data.goal_checker = &goal_checker;

  // Initialization testing

  // Make sure initializes correctly
  PathAlignLegacyCritic critic;
  critic.on_configure(node, "mppi", "critic", costmap_ros, &param_handler);
  EXPECT_EQ(critic.getName(), "critic");

  // Scoring testing

  // provide state poses and path close within positional tolerances
  state.pose.pose.position.x = 1.0;
  path.reset(10);
  path.x(9) = 0.85;
  critic.score(data);
  EXPECT_NEAR(xt::sum(costs, immediate)(), 0.0, 1e-6);

  // provide state pose and path far enough to enable
  // but data furthest point reached is 0 and offset default is 20, so returns
  path.x(9) = 0.15;
  critic.score(data);
  EXPECT_NEAR(xt::sum(costs, immediate)(), 0.0, 1e-6);

  // provide state pose and path far enough to enable, with data to pass condition
  // but with empty trajectories and paths, should still be zero
  *data.furthest_reached_path_point = 21;
  path.x(9) = 0.15;
  critic.score(data);
  EXPECT_NEAR(xt::sum(costs, immediate)(), 0.0, 1e-6);

  // provide state pose and path far enough to enable, with data to pass condition
  // and with a valid path to pass invalid path condition
  state.pose.pose.position.x = 0.0;
  data.path_pts_valid.reset();  // Recompute on new path
  path.reset(22);
  path.x(0) = 0;
  path.x(1) = 0.1;
  path.x(2) = 0.2;
  path.x(3) = 0.3;
  path.x(4) = 0.4;
  path.x(5) = 0.5;
  path.x(6) = 0.6;
  path.x(7) = 0.7;
  path.x(8) = 0.8;
  path.x(9) = 0.9;
  path.x(10) = 0.9;
  path.x(11) = 0.9;
  path.x(12) = 0.9;
  path.x(13) = 0.9;
  path.x(14) = 0.9;
  path.x(15) = 0.9;
  path.x(16) = 0.9;
  path.x(17) = 0.9;
  path.x(18) = 0.9;
  path.x(19) = 0.9;
  path.x(20) = 0.9;
  path.x(21) = 0.9;
  generated_trajectories.x = 0.66 * xt::ones<float>({1000, 30});
  critic.score(data);
  // 0.04 * 1000 * 10 weight * 6 num pts eval / 6 normalization term
  EXPECT_NEAR(xt::sum(costs, immediate)(), 400.0, 1e-2);
=======
>>>>>>> 022e7e18

  // provide state pose and path far enough to enable, with data to pass condition
  // but path is blocked in collision
  auto * costmap = costmap_ros->getCostmap();
  // island in the middle of lethal cost to cross. Costmap defaults to size 5x5 @ 10cm resolution
  for (unsigned int i = 11; i <= 30; ++i) {  // 1.1m-3m
    for (unsigned int j = 11; j <= 30; ++j) {  // 1.1m-3m
      costmap->setCost(i, j, 254);
    }
  }

  data.path_pts_valid.reset();  // Recompute on new path
  costs = xt::zeros<float>({1000});
  path.x = 1.5 * xt::ones<float>({22});
  path.y = 1.5 * xt::ones<float>({22});
  critic.score(data);
  EXPECT_NEAR(xt::sum(costs, immediate)(), 0.0, 1e-6);
}

TEST(CriticTests, VelocityDeadbandCritic)
{
  // Standard preamble
  auto node = std::make_shared<rclcpp_lifecycle::LifecycleNode>("my_node");
  auto costmap_ros = std::make_shared<nav2_costmap_2d::Costmap2DROS>(
    "dummy_costmap", "", "dummy_costmap", true);
  ParametersHandler param_handler(node);
  auto getParam = param_handler.getParamGetter("critic");
  std::vector<double> deadband_velocities_;
  getParam(deadband_velocities_, "deadband_velocities", std::vector<double>{0.08, 0.08, 0.08});
  rclcpp_lifecycle::State lstate;
  costmap_ros->on_configure(lstate);

  models::State state;
  models::ControlSequence control_sequence;
  models::Trajectories generated_trajectories;
  models::Path path;
  xt::xtensor<float, 1> costs = xt::zeros<float>({1000});
  float model_dt = 0.1;
  CriticData data =
  {state, generated_trajectories, path, costs, model_dt, false, nullptr, nullptr, std::nullopt,
    std::nullopt};
  data.motion_model = std::make_shared<OmniMotionModel>();

  // Initialization testing

  // Make sure initializes correctly and that defaults are reasonable
  VelocityDeadbandCritic critic;
  critic.on_configure(node, "mppi", "critic", costmap_ros, &param_handler);
  EXPECT_EQ(critic.getName(), "critic");

  // Scoring testing

  // provide velocities out of deadband bounds, should not have any costs
  state.vx = 0.80 * xt::ones<float>({1000, 30});
  state.vy = 0.60 * xt::ones<float>({1000, 30});
  state.wz = 0.80 * xt::ones<float>({1000, 30});
  critic.score(data);
  EXPECT_NEAR(xt::sum(costs, immediate)(), 0, 1e-6);

  // Test cost value
  state.vx = 0.01 * xt::ones<float>({1000, 30});
  state.vy = 0.02 * xt::ones<float>({1000, 30});
  state.wz = 0.021 * xt::ones<float>({1000, 30});
  critic.score(data);
  // 35.0 weight * 0.1 model_dt * (0.07 + 0.06 + 0.059) * 30 timesteps = 56.7
  EXPECT_NEAR(costs(1), 19.845, 0.01);
}<|MERGE_RESOLUTION|>--- conflicted
+++ resolved
@@ -284,11 +284,7 @@
   path.y(6) = 4.0;
   critic.score(data);
   EXPECT_GT(xt::sum(costs, immediate)(), 0.0);
-<<<<<<< HEAD
   EXPECT_NEAR(costs(0), 3.9947, 1e-2);  // atan2(4,-1) [1.81] * 2.2 weight
-=======
-  EXPECT_NEAR(costs(0), 3.6315, 1e-2);  // atan2(4,-1) [1.81] * 2.0 weight
->>>>>>> 022e7e18
 
   // Set mode to no directional preferences + reset costs
   critic.setMode(1);
@@ -312,11 +308,7 @@
   critic.score(data);
   EXPECT_GT(xt::sum(costs, immediate)(), 0.0);
   // should use reverse orientation as the closer angle in no dir preference mode
-<<<<<<< HEAD
   EXPECT_NEAR(costs(0), 2.9167, 1e-2);
-=======
-  EXPECT_NEAR(costs(0), 2.6516, 1e-2);
->>>>>>> 022e7e18
 
   // Set mode to consider path directionality + reset costs
   critic.setMode(2);
@@ -340,11 +332,7 @@
   critic.score(data);
   EXPECT_GT(xt::sum(costs, immediate)(), 0.0);
   // should use reverse orientation as the closer angle in no dir preference mode
-<<<<<<< HEAD
   EXPECT_NEAR(costs(0), 2.9167, 1e-2);
-=======
-  EXPECT_NEAR(costs(0), 2.6516, 1e-2);
->>>>>>> 022e7e18
 
   PathAngleMode mode;
   mode = PathAngleMode::FORWARD_PREFERENCE;
@@ -603,7 +591,6 @@
   critic.score(data);
   // 0.66 * 1000 * 10 weight * 6 num pts eval / 6 normalization term
   EXPECT_NEAR(xt::sum(costs, immediate)(), 6600.0, 1e-2);
-<<<<<<< HEAD
 
   // provide state pose and path far enough to enable, with data to pass condition
   // but path is blocked in collision
@@ -708,8 +695,6 @@
   critic.score(data);
   // 0.04 * 1000 * 10 weight * 6 num pts eval / 6 normalization term
   EXPECT_NEAR(xt::sum(costs, immediate)(), 400.0, 1e-2);
-=======
->>>>>>> 022e7e18
 
   // provide state pose and path far enough to enable, with data to pass condition
   // but path is blocked in collision
