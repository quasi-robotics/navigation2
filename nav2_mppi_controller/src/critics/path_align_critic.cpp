// Copyright (c) 2023 Open Navigation LLC
//
// Licensed under the Apache License, Version 2.0 (the "License");
// you may not use this file except in compliance with the License.
// You may obtain a copy of the License at
//
//     http://www.apache.org/licenses/LICENSE-2.0
//
// Unless required by applicable law or agreed to in writing, software
// distributed under the License is distributed on an "AS IS" BASIS,
// WITHOUT WARRANTIES OR CONDITIONS OF ANY KIND, either express or implied.
// See the License for the specific language governing permissions and
// limitations under the License.

#include "nav2_mppi_controller/critics/path_align_critic.hpp"

#include <xtensor/xfixed.hpp>
#include <xtensor/xmath.hpp>

namespace mppi::critics
{

using namespace xt::placeholders;  // NOLINT
using xt::evaluation_strategy::immediate;

void PathAlignCritic::initialize()
{
  auto getParam = parameters_handler_->getParamGetter(name_);
  getParam(power_, "cost_power", 1);
  getParam(weight_, "cost_weight", 10.0);

  getParam(max_path_occupancy_ratio_, "max_path_occupancy_ratio", 0.07);
  getParam(offset_from_furthest_, "offset_from_furthest", 20);
  getParam(trajectory_point_step_, "trajectory_point_step", 4);
  getParam(
    threshold_to_consider_,
    "threshold_to_consider", 0.5);
  getParam(use_path_orientations_, "use_path_orientations", false);

  RCLCPP_INFO(
    logger_,
    "ReferenceTrajectoryCritic instantiated with %d power and %f weight",
    power_, weight_);
}

void PathAlignCritic::score(CriticData & data)
{
  // Don't apply close to goal, let the goal critics take over
  if (!enabled_ ||
    utils::withinPositionGoalTolerance(threshold_to_consider_, data.state.pose.pose, data.path))
  {
    return;
  }

  // Don't apply when first getting bearing w.r.t. the path
  utils::setPathFurthestPointIfNotSet(data);
  const size_t path_segments_count = *data.furthest_reached_path_point;  // up to furthest only
  if (path_segments_count < offset_from_furthest_) {
    return;
  }

  // Don't apply when dynamic obstacles are blocking significant proportions of the local path
  utils::setPathCostsIfNotSet(data, costmap_ros_);
  const size_t closest_initial_path_point = utils::findPathTrajectoryInitialPoint(data);
  unsigned int invalid_ctr = 0;
  const float range = *data.furthest_reached_path_point - closest_initial_path_point;
  for (size_t i = closest_initial_path_point; i < *data.furthest_reached_path_point; i++) {
    if (!(*data.path_pts_valid)[i]) {invalid_ctr++;}
    if (static_cast<float>(invalid_ctr) / range > max_path_occupancy_ratio_ && invalid_ctr > 2) {
      return;
    }
  }

  const auto P_x = xt::view(data.path.x, xt::range(_, -1));  // path points
  const auto P_y = xt::view(data.path.y, xt::range(_, -1));  // path points
  const auto P_yaw = xt::view(data.path.yaws, xt::range(_, -1));  // path points

  const size_t batch_size = data.trajectories.x.shape(0);
  const size_t time_steps = data.trajectories.x.shape(1);
  auto && cost = xt::xtensor<float, 1>::from_shape({data.costs.shape(0)});

  // Find integrated distance in the path
  std::vector<float> path_integrated_distances(path_segments_count, 0.0f);
  float dx = 0.0f, dy = 0.0f;
  for (unsigned int i = 1; i != path_segments_count; i++) {
    dx = P_x(i) - P_x(i - 1);
    dy = P_y(i) - P_y(i - 1);
    float curr_dist = sqrtf(dx * dx + dy * dy);
    path_integrated_distances[i] = path_integrated_distances[i - 1] + curr_dist;
  }

  float traj_integrated_distance = 0.0f;
  float summed_path_dist = 0.0f, dyaw = 0.0f;
  float num_samples = 0.0f;
  float Tx = 0.0f, Ty = 0.0f;
  size_t path_pt = 0;
  for (size_t t = 0; t < batch_size; ++t) {
    traj_integrated_distance = 0.0f;
    summed_path_dist = 0.0f;
    num_samples = 0.0f;
<<<<<<< HEAD
=======
    path_pt = 0u;
>>>>>>> 022e7e18
    const auto T_x = xt::view(data.trajectories.x, t, xt::all());
    const auto T_y = xt::view(data.trajectories.y, t, xt::all());
    for (size_t p = trajectory_point_step_; p < time_steps; p += trajectory_point_step_) {
      Tx = T_x(p);
      Ty = T_y(p);
      dx = Tx - T_x(p - trajectory_point_step_);
      dy = Ty - T_y(p - trajectory_point_step_);
      traj_integrated_distance += sqrtf(dx * dx + dy * dy);
      path_pt = utils::findClosestPathPt(
        path_integrated_distances, traj_integrated_distance, path_pt);

      // The nearest path point to align to needs to be not in collision, else
      // let the obstacle critic take over in this region due to dynamic obstacles
      if ((*data.path_pts_valid)[path_pt]) {
        dx = P_x(path_pt) - Tx;
        dy = P_y(path_pt) - Ty;
        num_samples += 1.0f;
        if (use_path_orientations_) {
          const auto T_yaw = xt::view(data.trajectories.yaws, t, xt::all());
          dyaw = angles::shortest_angular_distance(P_yaw(path_pt), T_yaw(p));
          summed_path_dist += sqrtf(dx * dx + dy * dy + dyaw * dyaw);
        } else {
          summed_path_dist += sqrtf(dx * dx + dy * dy);
        }
      }
    }
    if (num_samples > 0) {
      cost[t] = summed_path_dist / num_samples;
    } else {
      cost[t] = 0.0f;
    }
  }

  data.costs += xt::pow(std::move(cost) * weight_, power_);
}

}  // namespace mppi::critics

#include <pluginlib/class_list_macros.hpp>

PLUGINLIB_EXPORT_CLASS(
  mppi::critics::PathAlignCritic,
  mppi::critics::CriticFunction)<|MERGE_RESOLUTION|>--- conflicted
+++ resolved
@@ -98,10 +98,7 @@
     traj_integrated_distance = 0.0f;
     summed_path_dist = 0.0f;
     num_samples = 0.0f;
-<<<<<<< HEAD
-=======
     path_pt = 0u;
->>>>>>> 022e7e18
     const auto T_x = xt::view(data.trajectories.x, t, xt::all());
     const auto T_y = xt::view(data.trajectories.y, t, xt::all());
     for (size_t p = trajectory_point_step_; p < time_steps; p += trajectory_point_step_) {
