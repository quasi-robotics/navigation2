<?xml version="1.0"?>
<package format="2">
  <name>dwb_plugins</name>
<<<<<<< HEAD
  <version>1.2.0</version>
=======
  <version>1.2.10</version>
>>>>>>> 022e7e18
  <description>
      Standard implementations of the GoalChecker
      and TrajectoryGenerators for dwb_core
  </description>
  <maintainer email="davidvlu@gmail.com">David V. Lu!!</maintainer>
  <license>BSD-3-Clause</license>

  <buildtool_depend>ament_cmake</buildtool_depend>
  <build_depend>nav2_common</build_depend>

  <depend>angles</depend>
  <depend>dwb_core</depend>
  <depend>nav_2d_msgs</depend>
  <depend>nav_2d_utils</depend>
  <depend>pluginlib</depend>
  <depend>rclcpp</depend>
  <depend>nav2_util</depend>

  <test_depend>ament_lint_common</test_depend>
  <test_depend>ament_lint_auto</test_depend>
  <test_depend>ament_cmake_gtest</test_depend>

  <export>
    <build_type>ament_cmake</build_type>
  </export>
</package><|MERGE_RESOLUTION|>--- conflicted
+++ resolved
@@ -1,11 +1,7 @@
 <?xml version="1.0"?>
 <package format="2">
   <name>dwb_plugins</name>
-<<<<<<< HEAD
-  <version>1.2.0</version>
-=======
   <version>1.2.10</version>
->>>>>>> 022e7e18
   <description>
       Standard implementations of the GoalChecker
       and TrajectoryGenerators for dwb_core
