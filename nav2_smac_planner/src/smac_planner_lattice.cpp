--- conflicted
+++ resolved
@@ -284,13 +284,9 @@
   std::string error;
 
   // Note: All exceptions thrown are handled by the planner server and returned to the action
-<<<<<<< HEAD
-  if (!_a_star->createPath(path, num_iterations, _tolerance / static_cast<float>(_costmap->getResolution()))) {
-=======
   if (!_a_star->createPath(
       path, num_iterations, _tolerance / static_cast<float>(_costmap->getResolution())))
   {
->>>>>>> b9940fb6
     if (num_iterations < _a_star->getMaxIterations()) {
       throw nav2_core::NoValidPathCouldBeFound("no valid path found");
     } else {
