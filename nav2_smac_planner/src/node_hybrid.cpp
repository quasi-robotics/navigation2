--- conflicted
+++ resolved
@@ -332,12 +332,8 @@
 
 unsigned int HybridMotionTable::getClosestAngularBin(const double & theta)
 {
-<<<<<<< HEAD
-  return static_cast<unsigned int>(floor(static_cast<float>(theta) / bin_size));
-=======
-  return static_cast<unsigned int>(floor(theta / static_cast<double>(bin_size))) %
+  return static_cast<unsigned int>(floor(static_cast<float>(theta) / bin_size)) %
          num_angle_quantization;
->>>>>>> 022e7e18
 }
 
 float HybridMotionTable::getAngleFromBin(const unsigned int & bin_idx)
