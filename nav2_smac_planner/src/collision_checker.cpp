--- conflicted
+++ resolved
@@ -18,30 +18,20 @@
 {
 
 GridCollisionChecker::GridCollisionChecker(
-<<<<<<< HEAD
   std::shared_ptr<nav2_costmap_2d::Costmap2DROS> costmap_ros,
   unsigned int num_quantizations,
   rclcpp_lifecycle::LifecycleNode::SharedPtr node)
 : FootprintCollisionChecker(costmap_ros ? costmap_ros->getCostmap() : nullptr)
-=======
-  nav2_costmap_2d::Costmap2D * costmap,
-  unsigned int num_quantizations,
-  rclcpp_lifecycle::LifecycleNode::SharedPtr node)
-: FootprintCollisionChecker(costmap)
->>>>>>> 022e7e18
 {
   if (node) {
     clock_ = node->get_clock();
     logger_ = node->get_logger();
   }
 
-<<<<<<< HEAD
   if (costmap_ros) {
     costmap_ros_ = costmap_ros;
   }
 
-=======
->>>>>>> 022e7e18
   // Convert number of regular bins into angles
   float bin_size = 2 * M_PI / static_cast<float>(num_quantizations);
   angles_.reserve(num_quantizations);
@@ -121,19 +111,11 @@
   if (!footprint_is_radius_) {
     // if footprint, then we check for the footprint's points, but first see
     // if the robot is even potentially in an inscribed collision
-<<<<<<< HEAD
     footprint_cost_ = static_cast<float>(costmap_->getCost(
         static_cast<unsigned int>(x + 0.5), static_cast<unsigned int>(y + 0.5)));
 
     if (footprint_cost_ < possible_collision_cost_) {
       if (possible_collision_cost_ > 0) {
-=======
-    footprint_cost_ = costmap_->getCost(
-      static_cast<unsigned int>(x), static_cast<unsigned int>(y));
-
-    if (footprint_cost_ < possible_inscribed_cost_) {
-      if (possible_inscribed_cost_ > 0) {
->>>>>>> 022e7e18
         return false;
       } else {
         RCLCPP_ERROR_THROTTLE(
