// Copyright (c) 2020, Samsung Research America
// Copyright (c) 2023, Open Navigation LLC
//
// Licensed under the Apache License, Version 2.0 (the "License");
// you may not use this file except in compliance with the License.
// You may obtain a copy of the License at
//
//     http://www.apache.org/licenses/LICENSE-2.0
//
// Unless required by applicable law or agreed to in writing, software
// distributed under the License is distributed on an "AS IS" BASIS,
// WITHOUT WARRANTIES OR CONDITIONS OF ANY KIND, either express or implied.
// See the License for the specific language governing permissions and
// limitations under the License. Reserved.

#include <string>
#include <memory>
#include <vector>
#include <algorithm>
#include <limits>

#include "Eigen/Core"
#include "nav2_smac_planner/smac_planner_hybrid.hpp"

// #define BENCHMARK_TESTING

namespace nav2_smac_planner
{

using namespace std::chrono;  // NOLINT
using namespace std::string_literals;
using rcl_interfaces::msg::ParameterType;
using std::placeholders::_1;

SmacPlannerHybrid::SmacPlannerHybrid()
: _a_star(nullptr),
  _collision_checker(nullptr, 1, nullptr),
  _smoother(nullptr),
  _costmap(nullptr),
  _costmap_ros(nullptr),
  _costmap_downsampler(nullptr)
{
}

SmacPlannerHybrid::~SmacPlannerHybrid()
{
  RCLCPP_INFO(
    _logger, "Destroying plugin %s of type SmacPlannerHybrid",
    _name.c_str());
}

void SmacPlannerHybrid::configure(
  const rclcpp_lifecycle::LifecycleNode::WeakPtr & parent,
  std::string name, std::shared_ptr<tf2_ros::Buffer>/*tf*/,
  std::shared_ptr<nav2_costmap_2d::Costmap2DROS> costmap_ros)
{
  _node = parent;
  auto node = parent.lock();
  _logger = node->get_logger();
  _clock = node->get_clock();
  _costmap = costmap_ros->getCostmap();
  _costmap_ros = costmap_ros;
  _name = name;
  _global_frame = costmap_ros->getGlobalFrameID();

  RCLCPP_INFO(_logger, "Configuring %s of type SmacPlannerHybrid", name.c_str());

  int angle_quantizations;
  double analytic_expansion_max_length_m;
  bool smooth_path;

  // General planner params
  nav2_util::declare_parameter_if_not_declared(
    node, name + ".downsample_costmap", rclcpp::ParameterValue(false));
  node->get_parameter(name + ".downsample_costmap", _downsample_costmap);
  nav2_util::declare_parameter_if_not_declared(
    node, name + ".downsampling_factor", rclcpp::ParameterValue(1));
  node->get_parameter(name + ".downsampling_factor", _downsampling_factor);

  nav2_util::declare_parameter_if_not_declared(
    node, name + ".angle_quantization_bins", rclcpp::ParameterValue(72));
  node->get_parameter(name + ".angle_quantization_bins", angle_quantizations);
  _angle_bin_size = 2.0 * M_PI / angle_quantizations;
  _angle_quantizations = static_cast<unsigned int>(angle_quantizations);

  nav2_util::declare_parameter_if_not_declared(
    node, name + ".tolerance", rclcpp::ParameterValue(0.25));
  _tolerance = static_cast<float>(node->get_parameter(name + ".tolerance").as_double());
  nav2_util::declare_parameter_if_not_declared(
    node, name + ".allow_unknown", rclcpp::ParameterValue(true));
  node->get_parameter(name + ".allow_unknown", _allow_unknown);
  nav2_util::declare_parameter_if_not_declared(
    node, name + ".max_iterations", rclcpp::ParameterValue(1000000));
  node->get_parameter(name + ".max_iterations", _max_iterations);
  nav2_util::declare_parameter_if_not_declared(
    node, name + ".max_on_approach_iterations", rclcpp::ParameterValue(1000));
  node->get_parameter(name + ".max_on_approach_iterations", _max_on_approach_iterations);
  nav2_util::declare_parameter_if_not_declared(
    node, name + ".terminal_checking_interval", rclcpp::ParameterValue(5000));
  node->get_parameter(name + ".terminal_checking_interval", _terminal_checking_interval);
  nav2_util::declare_parameter_if_not_declared(
    node, name + ".smooth_path", rclcpp::ParameterValue(true));
  node->get_parameter(name + ".smooth_path", smooth_path);

  nav2_util::declare_parameter_if_not_declared(
    node, name + ".minimum_turning_radius", rclcpp::ParameterValue(0.4));
  node->get_parameter(name + ".minimum_turning_radius", _minimum_turning_radius_global_coords);
  nav2_util::declare_parameter_if_not_declared(
    node, name + ".allow_primitive_interpolation", rclcpp::ParameterValue(false));
  node->get_parameter(
    name + ".allow_primitive_interpolation", _search_info.allow_primitive_interpolation);
  nav2_util::declare_parameter_if_not_declared(
    node, name + ".cache_obstacle_heuristic", rclcpp::ParameterValue(false));
  node->get_parameter(name + ".cache_obstacle_heuristic", _search_info.cache_obstacle_heuristic);
  nav2_util::declare_parameter_if_not_declared(
    node, name + ".reverse_penalty", rclcpp::ParameterValue(2.0));
  node->get_parameter(name + ".reverse_penalty", _search_info.reverse_penalty);
  nav2_util::declare_parameter_if_not_declared(
    node, name + ".change_penalty", rclcpp::ParameterValue(0.0));
  node->get_parameter(name + ".change_penalty", _search_info.change_penalty);
  nav2_util::declare_parameter_if_not_declared(
    node, name + ".non_straight_penalty", rclcpp::ParameterValue(1.2));
  node->get_parameter(name + ".non_straight_penalty", _search_info.non_straight_penalty);
  nav2_util::declare_parameter_if_not_declared(
    node, name + ".cost_penalty", rclcpp::ParameterValue(2.0));
  node->get_parameter(name + ".cost_penalty", _search_info.cost_penalty);
  nav2_util::declare_parameter_if_not_declared(
    node, name + ".retrospective_penalty", rclcpp::ParameterValue(0.015));
  node->get_parameter(name + ".retrospective_penalty", _search_info.retrospective_penalty);
  nav2_util::declare_parameter_if_not_declared(
    node, name + ".analytic_expansion_ratio", rclcpp::ParameterValue(3.5));
  node->get_parameter(name + ".analytic_expansion_ratio", _search_info.analytic_expansion_ratio);
  nav2_util::declare_parameter_if_not_declared(
    node, name + ".analytic_expansion_max_cost", rclcpp::ParameterValue(200.0));
  node->get_parameter(
    name + ".analytic_expansion_max_cost", _search_info.analytic_expansion_max_cost);
  nav2_util::declare_parameter_if_not_declared(
    node, name + ".analytic_expansion_max_cost_override", rclcpp::ParameterValue(false));
  node->get_parameter(
    name + ".analytic_expansion_max_cost_override",
    _search_info.analytic_expansion_max_cost_override);
  nav2_util::declare_parameter_if_not_declared(
    node, name + ".use_quadratic_cost_penalty", rclcpp::ParameterValue(false));
  node->get_parameter(
    name + ".use_quadratic_cost_penalty", _search_info.use_quadratic_cost_penalty);
  nav2_util::declare_parameter_if_not_declared(
    node, name + ".downsample_obstacle_heuristic", rclcpp::ParameterValue(true));
  node->get_parameter(
    name + ".downsample_obstacle_heuristic", _search_info.downsample_obstacle_heuristic);

  nav2_util::declare_parameter_if_not_declared(
    node, name + ".analytic_expansion_max_length", rclcpp::ParameterValue(3.0));
  node->get_parameter(name + ".analytic_expansion_max_length", analytic_expansion_max_length_m);
  _search_info.analytic_expansion_max_length =
    analytic_expansion_max_length_m / _costmap->getResolution();

  nav2_util::declare_parameter_if_not_declared(
    node, name + ".max_planning_time", rclcpp::ParameterValue(5.0));
  node->get_parameter(name + ".max_planning_time", _max_planning_time);
  nav2_util::declare_parameter_if_not_declared(
    node, name + ".lookup_table_size", rclcpp::ParameterValue(20.0));
  node->get_parameter(name + ".lookup_table_size", _lookup_table_size);

  nav2_util::declare_parameter_if_not_declared(
    node, name + ".debug_visualizations", rclcpp::ParameterValue(false));
  node->get_parameter(name + ".debug_visualizations", _debug_visualizations);

  nav2_util::declare_parameter_if_not_declared(
    node, name + ".motion_model_for_search", rclcpp::ParameterValue(std::string("DUBIN")));
  node->get_parameter(name + ".motion_model_for_search", _motion_model_for_search);
  _motion_model = fromString(_motion_model_for_search);
  if (_motion_model == MotionModel::UNKNOWN) {
    RCLCPP_WARN(
      _logger,
      "Unable to get MotionModel search type. Given '%s', "
      "valid options are MOORE, VON_NEUMANN, DUBIN, REEDS_SHEPP, STATE_LATTICE.",
      _motion_model_for_search.c_str());
  }

  if (_max_on_approach_iterations <= 0) {
    RCLCPP_WARN(
      _logger, "On approach iteration selected as <= 0, "
      "disabling tolerance and on approach iterations.");
    _max_on_approach_iterations = std::numeric_limits<int>::max();
  }

  if (_max_iterations <= 0) {
    RCLCPP_WARN(
      _logger, "maximum iteration selected as <= 0, "
      "disabling maximum iterations.");
    _max_iterations = std::numeric_limits<int>::max();
  }

  if (_minimum_turning_radius_global_coords < _costmap->getResolution() * _downsampling_factor) {
    RCLCPP_WARN(
      _logger, "Min turning radius cannot be less than the search grid cell resolution!");
    _minimum_turning_radius_global_coords = _costmap->getResolution() * _downsampling_factor;
  }

  // convert to grid coordinates
  if (!_downsample_costmap) {
    _downsampling_factor = 1;
  }
  _search_info.minimum_turning_radius =
    _minimum_turning_radius_global_coords / (_costmap->getResolution() * _downsampling_factor);
  _lookup_table_dim =
    static_cast<float>(_lookup_table_size) /
    static_cast<float>(_costmap->getResolution() * _downsampling_factor);

  // Make sure its a whole number
  _lookup_table_dim = static_cast<float>(static_cast<int>(_lookup_table_dim));

  // Make sure its an odd number
  if (static_cast<int>(_lookup_table_dim) % 2 == 0) {
    RCLCPP_INFO(
      _logger,
      "Even sized heuristic lookup table size set %f, increasing size by 1 to make odd",
      _lookup_table_dim);
    _lookup_table_dim += 1.0;
  }

  // Initialize collision checker
<<<<<<< HEAD
  _collision_checker = GridCollisionChecker(_costmap_ros, _angle_quantizations, node);
=======
  _collision_checker = GridCollisionChecker(_costmap, _angle_quantizations, node);
>>>>>>> 022e7e18
  _collision_checker.setFootprint(
    _costmap_ros->getRobotFootprint(),
    _costmap_ros->getUseRadius(),
    findCircumscribedCost(_costmap_ros));

  // Initialize A* template
  _a_star = std::make_unique<AStarAlgorithm<NodeHybrid>>(_motion_model, _search_info);
  _a_star->initialize(
    _allow_unknown,
    _max_iterations,
    _max_on_approach_iterations,
    _terminal_checking_interval,
    _max_planning_time,
    _lookup_table_dim,
    _angle_quantizations);

  // Initialize path smoother
  if (smooth_path) {
    SmootherParams params;
    params.get(node, name);
    _smoother = std::make_unique<Smoother>(params);
    _smoother->initialize(_minimum_turning_radius_global_coords);
  }

  // Initialize costmap downsampler
  if (_downsample_costmap && _downsampling_factor > 1) {
    _costmap_downsampler = std::make_unique<CostmapDownsampler>();
    std::string topic_name = "downsampled_costmap";
    _costmap_downsampler->on_configure(
      node, _global_frame, topic_name, _costmap, _downsampling_factor);
  }

  _raw_plan_publisher = node->create_publisher<nav_msgs::msg::Path>("unsmoothed_plan", 1);

  if (_debug_visualizations) {
    _expansions_publisher = node->create_publisher<geometry_msgs::msg::PoseArray>("expansions", 1);
    _planned_footprints_publisher = node->create_publisher<visualization_msgs::msg::MarkerArray>(
      "planned_footprints", 1);
  }

  RCLCPP_INFO(
    _logger, "Configured plugin %s of type SmacPlannerHybrid with "
    "maximum iterations %i, max on approach iterations %i, and %s. Tolerance %.2f."
    "Using motion model: %s.",
    _name.c_str(), _max_iterations, _max_on_approach_iterations,
    _allow_unknown ? "allowing unknown traversal" : "not allowing unknown traversal",
    _tolerance, toString(_motion_model).c_str());
}

void SmacPlannerHybrid::activate()
{
  RCLCPP_INFO(
    _logger, "Activating plugin %s of type SmacPlannerHybrid",
    _name.c_str());
  _raw_plan_publisher->on_activate();
  if (_debug_visualizations) {
    _expansions_publisher->on_activate();
    _planned_footprints_publisher->on_activate();
  }
  if (_costmap_downsampler) {
    _costmap_downsampler->on_activate();
  }
  auto node = _node.lock();
  // Add callback for dynamic parameters
  _dyn_params_handler = node->add_on_set_parameters_callback(
    std::bind(&SmacPlannerHybrid::dynamicParametersCallback, this, _1));
}

void SmacPlannerHybrid::deactivate()
{
  RCLCPP_INFO(
    _logger, "Deactivating plugin %s of type SmacPlannerHybrid",
    _name.c_str());
  _raw_plan_publisher->on_deactivate();
  if (_debug_visualizations) {
    _expansions_publisher->on_deactivate();
    _planned_footprints_publisher->on_deactivate();
  }
  if (_costmap_downsampler) {
    _costmap_downsampler->on_deactivate();
  }
  _dyn_params_handler.reset();
}

void SmacPlannerHybrid::cleanup()
{
  RCLCPP_INFO(
    _logger, "Cleaning up plugin %s of type SmacPlannerHybrid",
    _name.c_str());
  _a_star.reset();
  _smoother.reset();
  if (_costmap_downsampler) {
    _costmap_downsampler->on_cleanup();
    _costmap_downsampler.reset();
  }
  _raw_plan_publisher.reset();
  _expansions_publisher.reset();
  _planned_footprints_publisher.reset();
}

nav_msgs::msg::Path SmacPlannerHybrid::createPlan(
  const geometry_msgs::msg::PoseStamped & start,
  const geometry_msgs::msg::PoseStamped & goal,
  std::function<bool()> cancel_checker)
{
  std::lock_guard<std::mutex> lock_reinit(_mutex);
  steady_clock::time_point a = steady_clock::now();

  std::unique_lock<nav2_costmap_2d::Costmap2D::mutex_t> lock(*(_costmap->getMutex()));

  // Downsample costmap, if required
  nav2_costmap_2d::Costmap2D * costmap = _costmap;
  if (_costmap_downsampler) {
    costmap = _costmap_downsampler->downsample(_downsampling_factor);
    _collision_checker.setCostmap(costmap);
  }

  // Set collision checker and costmap information
  _collision_checker.setFootprint(
    _costmap_ros->getRobotFootprint(),
    _costmap_ros->getUseRadius(),
    findCircumscribedCost(_costmap_ros));
  _a_star->setCollisionChecker(&_collision_checker);

  // Set starting point, in A* bin search coordinates
  unsigned int mx, my;
  if (!costmap->worldToMap(start.pose.position.x, start.pose.position.y, mx, my)) {
    throw nav2_core::StartOutsideMapBounds(
            "Start Coordinates of(" + std::to_string(start.pose.position.x) + ", " +
            std::to_string(start.pose.position.y) + ") was outside bounds");
  }

  double orientation_bin = tf2::getYaw(start.pose.orientation) / _angle_bin_size;
  while (orientation_bin < 0.0) {
    orientation_bin += static_cast<float>(_angle_quantizations);
  }
  // This is needed to handle precision issues
  if (orientation_bin >= static_cast<float>(_angle_quantizations)) {
    orientation_bin -= static_cast<float>(_angle_quantizations);
  }
  unsigned int orientation_bin_id = static_cast<unsigned int>(floor(orientation_bin));
  _a_star->setStart(mx, my, orientation_bin_id);

  // Set goal point, in A* bin search coordinates
  if (!costmap->worldToMap(goal.pose.position.x, goal.pose.position.y, mx, my)) {
    throw nav2_core::GoalOutsideMapBounds(
            "Goal Coordinates of(" + std::to_string(goal.pose.position.x) + ", " +
            std::to_string(goal.pose.position.y) + ") was outside bounds");
  }
  orientation_bin = tf2::getYaw(goal.pose.orientation) / _angle_bin_size;
  while (orientation_bin < 0.0) {
    orientation_bin += static_cast<float>(_angle_quantizations);
  }
  // This is needed to handle precision issues
  if (orientation_bin >= static_cast<float>(_angle_quantizations)) {
    orientation_bin -= static_cast<float>(_angle_quantizations);
  }
  orientation_bin_id = static_cast<unsigned int>(floor(orientation_bin));
  _a_star->setGoal(mx, my, orientation_bin_id);

  // Setup message
  nav_msgs::msg::Path plan;
  plan.header.stamp = _clock->now();
  plan.header.frame_id = _global_frame;
  geometry_msgs::msg::PoseStamped pose;
  pose.header = plan.header;
  pose.pose.position.z = 0.0;
  pose.pose.orientation.x = 0.0;
  pose.pose.orientation.y = 0.0;
  pose.pose.orientation.z = 0.0;
  pose.pose.orientation.w = 1.0;

  // Compute plan
  NodeHybrid::CoordinateVector path;
  int num_iterations = 0;
  std::string error;
<<<<<<< HEAD
  std::unique_ptr<std::vector<std::tuple<float, float, float>>> expansions = nullptr;
  if (_debug_visualizations) {
    expansions = std::make_unique<std::vector<std::tuple<float, float, float>>>();
=======
  std::unique_ptr<std::vector<std::tuple<float, float>>> expansions = nullptr;
  if (_debug_visualizations) {
    expansions = std::make_unique<std::vector<std::tuple<float, float>>>();
>>>>>>> 022e7e18
  }
  // Note: All exceptions thrown are handled by the planner server and returned to the action
  if (!_a_star->createPath(
      path, num_iterations,
<<<<<<< HEAD
      _tolerance / static_cast<float>(costmap->getResolution()), cancel_checker, expansions.get()))
  {
    if (_debug_visualizations) {
      geometry_msgs::msg::PoseArray msg;
      geometry_msgs::msg::Pose msg_pose;
      msg.header.stamp = _clock->now();
      msg.header.frame_id = _global_frame;
      for (auto & e : *expansions) {
        msg_pose.position.x = std::get<0>(e);
        msg_pose.position.y = std::get<1>(e);
        msg_pose.orientation = getWorldOrientation(std::get<2>(e));
        msg.poses.push_back(msg_pose);
      }
      _expansions_publisher->publish(msg);
    }

    // Note: If the start is blocked only one iteration will occur before failure
    if (num_iterations == 1) {
      throw nav2_core::StartOccupied("Start occupied");
    }

=======
      _tolerance / static_cast<float>(costmap->getResolution()), expansions.get()))
  {
>>>>>>> 022e7e18
    if (num_iterations < _a_star->getMaxIterations()) {
      throw nav2_core::NoValidPathCouldBeFound("no valid path found, iteration: "s + std::to_string(num_iterations));
    } else {
      throw nav2_core::PlannerTimedOut("exceeded maximum iterations: "s + std::to_string(num_iterations));
    }
  }

  // Convert to world coordinates
  plan.poses.reserve(path.size());
  for (int i = path.size() - 1; i >= 0; --i) {
    pose.pose = getWorldCoords(path[i].x, path[i].y, costmap);
    pose.pose.orientation = getWorldOrientation(path[i].theta);
    plan.poses.push_back(pose);
  }

  // Publish raw path for debug
  if (_raw_plan_publisher->get_subscription_count() > 0) {
    _raw_plan_publisher->publish(plan);
  }

  if (_debug_visualizations) {
    // Publish expansions for debug
    geometry_msgs::msg::PoseArray msg;
    geometry_msgs::msg::Pose msg_pose;
    msg.header.stamp = _clock->now();
    msg.header.frame_id = _global_frame;
    for (auto & e : *expansions) {
      msg_pose.position.x = std::get<0>(e);
      msg_pose.position.y = std::get<1>(e);
<<<<<<< HEAD
      msg_pose.orientation = getWorldOrientation(std::get<2>(e));
=======
>>>>>>> 022e7e18
      msg.poses.push_back(msg_pose);
    }
    _expansions_publisher->publish(msg);

    // plot footprint path planned for debug
    if (_planned_footprints_publisher->get_subscription_count() > 0) {
      auto marker_array = std::make_unique<visualization_msgs::msg::MarkerArray>();
      for (size_t i = 0; i < plan.poses.size(); i++) {
        const std::vector<geometry_msgs::msg::Point> edge =
          transformFootprintToEdges(plan.poses[i].pose, _costmap_ros->getRobotFootprint());
        marker_array->markers.push_back(createMarker(edge, i, _global_frame, _clock->now()));
      }

      if (marker_array->markers.empty()) {
        visualization_msgs::msg::Marker clear_all_marker;
        clear_all_marker.action = visualization_msgs::msg::Marker::DELETEALL;
        marker_array->markers.push_back(clear_all_marker);
      }
      _planned_footprints_publisher->publish(std::move(marker_array));
    }
  }

  // Find how much time we have left to do smoothing
  steady_clock::time_point b = steady_clock::now();
  duration<double> time_span = duration_cast<duration<double>>(b - a);
  double time_remaining = _max_planning_time - static_cast<double>(time_span.count());

#ifdef BENCHMARK_TESTING
  std::cout << "It took " << time_span.count() * 1000 <<
    " milliseconds with " << num_iterations << " iterations." << std::endl;
#endif

  // Smooth plan
  if (_smoother && num_iterations > 1) {
    _smoother->smooth(plan, costmap, time_remaining);
  }

#ifdef BENCHMARK_TESTING
  steady_clock::time_point c = steady_clock::now();
  duration<double> time_span2 = duration_cast<duration<double>>(c - b);
  std::cout << "It took " << time_span2.count() * 1000 <<
    " milliseconds to smooth path." << std::endl;
#endif

  return plan;
}

rcl_interfaces::msg::SetParametersResult
SmacPlannerHybrid::dynamicParametersCallback(std::vector<rclcpp::Parameter> parameters)
{
  rcl_interfaces::msg::SetParametersResult result;
  std::lock_guard<std::mutex> lock_reinit(_mutex);

  bool reinit_collision_checker = false;
  bool reinit_a_star = false;
  bool reinit_downsampler = false;
  bool reinit_smoother = false;

  for (auto parameter : parameters) {
    const auto & type = parameter.get_type();
    const auto & name = parameter.get_name();

    if (type == ParameterType::PARAMETER_DOUBLE) {
      if (name == _name + ".max_planning_time") {
        reinit_a_star = true;
        _max_planning_time = parameter.as_double();
      } else if (name == _name + ".tolerance") {
        _tolerance = static_cast<float>(parameter.as_double());
      } else if (name == _name + ".lookup_table_size") {
        reinit_a_star = true;
        _lookup_table_size = parameter.as_double();
      } else if (name == _name + ".minimum_turning_radius") {
        reinit_a_star = true;
        if (_smoother) {
          reinit_smoother = true;
        }

        if (parameter.as_double() < _costmap->getResolution() * _downsampling_factor) {
          RCLCPP_ERROR(
            _logger, "Min turning radius cannot be less than the search grid cell resolution!");
          result.successful = false;
        }

        _minimum_turning_radius_global_coords = static_cast<float>(parameter.as_double());
      } else if (name == _name + ".reverse_penalty") {
        reinit_a_star = true;
        _search_info.reverse_penalty = static_cast<float>(parameter.as_double());
      } else if (name == _name + ".change_penalty") {
        reinit_a_star = true;
        _search_info.change_penalty = static_cast<float>(parameter.as_double());
      } else if (name == _name + ".non_straight_penalty") {
        reinit_a_star = true;
        _search_info.non_straight_penalty = static_cast<float>(parameter.as_double());
      } else if (name == _name + ".cost_penalty") {
        reinit_a_star = true;
        _search_info.cost_penalty = static_cast<float>(parameter.as_double());
      } else if (name == _name + ".analytic_expansion_ratio") {
        reinit_a_star = true;
        _search_info.analytic_expansion_ratio = static_cast<float>(parameter.as_double());
      } else if (name == _name + ".analytic_expansion_max_length") {
        reinit_a_star = true;
        _search_info.analytic_expansion_max_length =
          static_cast<float>(parameter.as_double()) / _costmap->getResolution();
      } else if (name == _name + ".analytic_expansion_max_cost") {
        reinit_a_star = true;
        _search_info.analytic_expansion_max_cost = static_cast<float>(parameter.as_double());
      }
    } else if (type == ParameterType::PARAMETER_BOOL) {
      if (name == _name + ".downsample_costmap") {
        reinit_downsampler = true;
        _downsample_costmap = parameter.as_bool();
      } else if (name == _name + ".allow_unknown") {
        reinit_a_star = true;
        _allow_unknown = parameter.as_bool();
      } else if (name == _name + ".cache_obstacle_heuristic") {
        reinit_a_star = true;
        _search_info.cache_obstacle_heuristic = parameter.as_bool();
      } else if (name == _name + ".allow_primitive_interpolation") {
        _search_info.allow_primitive_interpolation = parameter.as_bool();
        reinit_a_star = true;
      } else if (name == _name + ".smooth_path") {
        if (parameter.as_bool()) {
          reinit_smoother = true;
        } else {
          _smoother.reset();
        }
      } else if (name == _name + ".analytic_expansion_max_cost_override") {
        _search_info.analytic_expansion_max_cost_override = parameter.as_bool();
        reinit_a_star = true;
      }
    } else if (type == ParameterType::PARAMETER_INTEGER) {
      if (name == _name + ".downsampling_factor") {
        reinit_a_star = true;
        reinit_downsampler = true;
        _downsampling_factor = parameter.as_int();
      } else if (name == _name + ".max_iterations") {
        reinit_a_star = true;
        _max_iterations = parameter.as_int();
        if (_max_iterations <= 0) {
          RCLCPP_INFO(
            _logger, "maximum iteration selected as <= 0, "
            "disabling maximum iterations.");
          _max_iterations = std::numeric_limits<int>::max();
        }
      } else if (name == _name + ".max_on_approach_iterations") {
        reinit_a_star = true;
        _max_on_approach_iterations = parameter.as_int();
        if (_max_on_approach_iterations <= 0) {
          RCLCPP_INFO(
            _logger, "On approach iteration selected as <= 0, "
            "disabling tolerance and on approach iterations.");
          _max_on_approach_iterations = std::numeric_limits<int>::max();
        }
      } else if (name == _name + ".terminal_checking_interval") {
        reinit_a_star = true;
        _terminal_checking_interval = parameter.as_int();
      } else if (name == _name + ".angle_quantization_bins") {
        reinit_collision_checker = true;
        reinit_a_star = true;
        int angle_quantizations = parameter.as_int();
        _angle_bin_size = 2.0 * M_PI / angle_quantizations;
        _angle_quantizations = static_cast<unsigned int>(angle_quantizations);
      }
    } else if (type == ParameterType::PARAMETER_STRING) {
      if (name == _name + ".motion_model_for_search") {
        reinit_a_star = true;
        _motion_model = fromString(parameter.as_string());
        if (_motion_model == MotionModel::UNKNOWN) {
          RCLCPP_WARN(
            _logger,
            "Unable to get MotionModel search type. Given '%s', "
            "valid options are MOORE, VON_NEUMANN, DUBIN, REEDS_SHEPP.",
            _motion_model_for_search.c_str());
        }
      }
    }
  }

  // Re-init if needed with mutex lock (to avoid re-init while creating a plan)
  if (reinit_a_star || reinit_downsampler || reinit_collision_checker || reinit_smoother) {
    // convert to grid coordinates
    if (!_downsample_costmap) {
      _downsampling_factor = 1;
    }
    _search_info.minimum_turning_radius =
      _minimum_turning_radius_global_coords / (_costmap->getResolution() * _downsampling_factor);
    _lookup_table_dim =
      static_cast<float>(_lookup_table_size) /
      static_cast<float>(_costmap->getResolution() * _downsampling_factor);

    // Make sure its a whole number
    _lookup_table_dim = static_cast<float>(static_cast<int>(_lookup_table_dim));

    // Make sure its an odd number
    if (static_cast<int>(_lookup_table_dim) % 2 == 0) {
      RCLCPP_INFO(
        _logger,
        "Even sized heuristic lookup table size set %f, increasing size by 1 to make odd",
        _lookup_table_dim);
      _lookup_table_dim += 1.0;
    }

    auto node = _node.lock();

    // Re-Initialize A* template
    if (reinit_a_star) {
      _a_star = std::make_unique<AStarAlgorithm<NodeHybrid>>(_motion_model, _search_info);
      _a_star->initialize(
        _allow_unknown,
        _max_iterations,
        _max_on_approach_iterations,
        _terminal_checking_interval,
        _max_planning_time,
        _lookup_table_dim,
        _angle_quantizations);
    }

    // Re-Initialize costmap downsampler
    if (reinit_downsampler) {
      if (_downsample_costmap && _downsampling_factor > 1) {
        std::string topic_name = "downsampled_costmap";
        _costmap_downsampler = std::make_unique<CostmapDownsampler>();
        _costmap_downsampler->on_configure(
          node, _global_frame, topic_name, _costmap, _downsampling_factor);
      }
    }

    // Re-Initialize collision checker
    if (reinit_collision_checker) {
<<<<<<< HEAD
      _collision_checker = GridCollisionChecker(_costmap_ros, _angle_quantizations, node);
=======
      _collision_checker = GridCollisionChecker(_costmap, _angle_quantizations, node);
>>>>>>> 022e7e18
      _collision_checker.setFootprint(
        _costmap_ros->getRobotFootprint(),
        _costmap_ros->getUseRadius(),
        findCircumscribedCost(_costmap_ros));
    }

    // Re-Initialize smoother
    if (reinit_smoother) {
      SmootherParams params;
      params.get(node, _name);
      _smoother = std::make_unique<Smoother>(params);
      _smoother->initialize(_minimum_turning_radius_global_coords);
    }
  }
  result.successful = true;
  return result;
}

}  // namespace nav2_smac_planner

#include "pluginlib/class_list_macros.hpp"
PLUGINLIB_EXPORT_CLASS(nav2_smac_planner::SmacPlannerHybrid, nav2_core::GlobalPlanner)<|MERGE_RESOLUTION|>--- conflicted
+++ resolved
@@ -220,11 +220,7 @@
   }
 
   // Initialize collision checker
-<<<<<<< HEAD
   _collision_checker = GridCollisionChecker(_costmap_ros, _angle_quantizations, node);
-=======
-  _collision_checker = GridCollisionChecker(_costmap, _angle_quantizations, node);
->>>>>>> 022e7e18
   _collision_checker.setFootprint(
     _costmap_ros->getRobotFootprint(),
     _costmap_ros->getUseRadius(),
@@ -401,20 +397,13 @@
   NodeHybrid::CoordinateVector path;
   int num_iterations = 0;
   std::string error;
-<<<<<<< HEAD
   std::unique_ptr<std::vector<std::tuple<float, float, float>>> expansions = nullptr;
   if (_debug_visualizations) {
     expansions = std::make_unique<std::vector<std::tuple<float, float, float>>>();
-=======
-  std::unique_ptr<std::vector<std::tuple<float, float>>> expansions = nullptr;
-  if (_debug_visualizations) {
-    expansions = std::make_unique<std::vector<std::tuple<float, float>>>();
->>>>>>> 022e7e18
   }
   // Note: All exceptions thrown are handled by the planner server and returned to the action
   if (!_a_star->createPath(
       path, num_iterations,
-<<<<<<< HEAD
       _tolerance / static_cast<float>(costmap->getResolution()), cancel_checker, expansions.get()))
   {
     if (_debug_visualizations) {
@@ -436,10 +425,6 @@
       throw nav2_core::StartOccupied("Start occupied");
     }
 
-=======
-      _tolerance / static_cast<float>(costmap->getResolution()), expansions.get()))
-  {
->>>>>>> 022e7e18
     if (num_iterations < _a_star->getMaxIterations()) {
       throw nav2_core::NoValidPathCouldBeFound("no valid path found, iteration: "s + std::to_string(num_iterations));
     } else {
@@ -469,10 +454,7 @@
     for (auto & e : *expansions) {
       msg_pose.position.x = std::get<0>(e);
       msg_pose.position.y = std::get<1>(e);
-<<<<<<< HEAD
       msg_pose.orientation = getWorldOrientation(std::get<2>(e));
-=======
->>>>>>> 022e7e18
       msg.poses.push_back(msg_pose);
     }
     _expansions_publisher->publish(msg);
@@ -702,12 +684,8 @@
 
     // Re-Initialize collision checker
     if (reinit_collision_checker) {
-<<<<<<< HEAD
       _collision_checker = GridCollisionChecker(_costmap_ros, _angle_quantizations, node);
-=======
-      _collision_checker = GridCollisionChecker(_costmap, _angle_quantizations, node);
->>>>>>> 022e7e18
-      _collision_checker.setFootprint(
+     _collision_checker.setFootprint(
         _costmap_ros->getRobotFootprint(),
         _costmap_ros->getUseRadius(),
         findCircumscribedCost(_costmap_ros));
