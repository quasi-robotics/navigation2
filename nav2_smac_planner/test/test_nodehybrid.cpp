// Copyright (c) 2020, Samsung Research America
//
// Licensed under the Apache License, Version 2.0 (the "License");
// you may not use this file except in compliance with the License.
// You may obtain a copy of the License at
//
//     http://www.apache.org/licenses/LICENSE-2.0
//
// Unless required by applicable law or agreed to in writing, software
// distributed under the License is distributed on an "AS IS" BASIS,
// WITHOUT WARRANTIES OR CONDITIONS OF ANY KIND, either express or implied.
// See the License for the specific language governing permissions and
// limitations under the License. Reserved.

#include <math.h>
#include <cmath>
#include <memory>
#include <string>
#include <vector>

#include "gtest/gtest.h"
#include "rclcpp/rclcpp.hpp"
#include "nav2_costmap_2d/costmap_2d.hpp"
#include "nav2_costmap_2d/costmap_subscriber.hpp"
#include "nav2_util/lifecycle_node.hpp"
#include "nav2_smac_planner/node_hybrid.hpp"
#include "nav2_smac_planner/collision_checker.hpp"
#include "nav2_smac_planner/types.hpp"

class RclCppFixture
{
public:
  RclCppFixture() {rclcpp::init(0, nullptr);}
  ~RclCppFixture() {rclcpp::shutdown();}
};
RclCppFixture g_rclcppfixture;

TEST(NodeHybridTest, test_node_hybrid)
{
  auto node = std::make_shared<rclcpp_lifecycle::LifecycleNode>("test");
  nav2_smac_planner::SearchInfo info;
  info.change_penalty = 0.1;
  info.non_straight_penalty = 1.1;
  info.reverse_penalty = 2.0;
  info.minimum_turning_radius = 8;  // 0.4m/5cm resolution costmap
  info.cost_penalty = 1.7;
  info.retrospective_penalty = 0.1;
  unsigned int size_x = 10;
  unsigned int size_y = 10;
  unsigned int size_theta = 72;

  // Check defaulted constants
  nav2_smac_planner::NodeHybrid testA(49);
  EXPECT_EQ(testA.travel_distance_cost, sqrt(2));

  nav2_smac_planner::NodeHybrid::initMotionModel(
    nav2_smac_planner::MotionModel::DUBIN, size_x, size_y, size_theta, info);

  nav2_costmap_2d::Costmap2D * costmapA = new nav2_costmap_2d::Costmap2D(
    10, 10, 0.05, 0.0, 0.0, 0);

  // Convert raw costmap into a costmap ros object
  auto costmap_ros = std::make_shared<nav2_costmap_2d::Costmap2DROS>();
  costmap_ros->on_configure(rclcpp_lifecycle::State());
  auto costmap = costmap_ros->getCostmap();
  *costmap = *costmapA;

  std::unique_ptr<nav2_smac_planner::GridCollisionChecker> checker =
<<<<<<< HEAD
    std::make_unique<nav2_smac_planner::GridCollisionChecker>(costmap_ros, 72, node);
=======
    std::make_unique<nav2_smac_planner::GridCollisionChecker>(costmapA, 72, node);
>>>>>>> 022e7e18
  checker->setFootprint(nav2_costmap_2d::Footprint(), true, 0.0);

  // test construction
  nav2_smac_planner::NodeHybrid testB(49);
  EXPECT_TRUE(std::isnan(testA.getCost()));

  // test node valid and cost
  testA.pose.x = 5;
  testA.pose.y = 5;
  testA.pose.theta = 0;
  EXPECT_EQ(testA.isNodeValid(true, checker.get()), true);
  EXPECT_EQ(testA.isNodeValid(false, checker.get()), true);
  EXPECT_EQ(testA.getCost(), 0.0f);

  // test reset
  testA.reset();
  EXPECT_TRUE(std::isnan(testA.getCost()));

  // Check motion-specific constants
  EXPECT_NEAR(testA.travel_distance_cost, 2.08842, 0.1);

  // check collision checking
  EXPECT_EQ(testA.isNodeValid(false, checker.get()), true);

  // check traversal cost computation
  // simulated first node, should return neutral cost
  EXPECT_NEAR(testB.getTraversalCost(&testA), 2.088, 0.1);
  // now with straight motion, cost is 0, so will be neutral as well
  // but now reduced by retrospective penalty (10%)
  testB.setMotionPrimitiveIndex(1, nav2_smac_planner::TurnDirection::LEFT);
  testA.setMotionPrimitiveIndex(0, nav2_smac_planner::TurnDirection::FORWARD);
  EXPECT_NEAR(testB.getTraversalCost(&testA), 2.088f * 0.9, 0.1);
  // same direction as parent, testB
  testA.setMotionPrimitiveIndex(1, nav2_smac_planner::TurnDirection::LEFT);
  EXPECT_NEAR(testB.getTraversalCost(&testA), 2.294f * 0.9, 0.01);
  // opposite direction as parent, testB
  testA.setMotionPrimitiveIndex(2, nav2_smac_planner::TurnDirection::RIGHT);
  EXPECT_NEAR(testB.getTraversalCost(&testA), 2.506f * 0.9, 0.01);
  // reverse direction as parent, testB
  testA.setMotionPrimitiveIndex(1, nav2_smac_planner::TurnDirection::REV_RIGHT);
  EXPECT_NEAR(testB.getTraversalCost(&testA), 2.513f * 0.9 * 2.0, 0.01);
  // reverse direction as parent, testB
  testA.setMotionPrimitiveIndex(2, nav2_smac_planner::TurnDirection::REV_LEFT);
  EXPECT_NEAR(testB.getTraversalCost(&testA), 2.513f * 0.9 * 2.0, 0.01);

  // will throw because never collision checked testB
  EXPECT_THROW(testA.getTraversalCost(&testB), std::runtime_error);

  // check motion primitives
  EXPECT_EQ(testA.getMotionPrimitiveIndex(), 2u);

  // check operator== works on index
  nav2_smac_planner::NodeHybrid testC(49);
  EXPECT_TRUE(testA == testC);

  // check accumulated costs are set
  testC.setAccumulatedCost(100);
  EXPECT_EQ(testC.getAccumulatedCost(), 100.0f);

  // check visiting state
  EXPECT_EQ(testC.wasVisited(), false);
  testC.visited();
  EXPECT_EQ(testC.wasVisited(), true);

  // check index
  EXPECT_EQ(testC.getIndex(), 49u);

  // check set pose and pose
  testC.setPose(nav2_smac_planner::NodeHybrid::Coordinates(10.0, 5.0, 4));
  EXPECT_EQ(testC.pose.x, 10.0);
  EXPECT_EQ(testC.pose.y, 5.0);
  EXPECT_EQ(testC.pose.theta, 4);

  // check static index functions
  EXPECT_EQ(nav2_smac_planner::NodeHybrid::getIndex(1u, 1u, 4u, 10u, 72u), 796u);
  EXPECT_EQ(nav2_smac_planner::NodeHybrid::getCoords(796u, 10u, 72u).x, 1u);
  EXPECT_EQ(nav2_smac_planner::NodeHybrid::getCoords(796u, 10u, 72u).y, 1u);
  EXPECT_EQ(nav2_smac_planner::NodeHybrid::getCoords(796u, 10u, 72u).theta, 4u);

  delete costmapA;
}

TEST(NodeHybridTest, test_obstacle_heuristic)
{
  auto node = std::make_shared<rclcpp_lifecycle::LifecycleNode>("test");
  nav2_smac_planner::SearchInfo info;
  info.change_penalty = 0.1;
  info.non_straight_penalty = 1.1;
  info.reverse_penalty = 2.0;
  info.minimum_turning_radius = 8;  // 0.4m/5cm resolution costmap
  info.cost_penalty = 1.7;
  info.retrospective_penalty = 0.0;
  unsigned int size_x = 100;
  unsigned int size_y = 100;
  unsigned int size_theta = 72;

  nav2_smac_planner::NodeHybrid::initMotionModel(
    nav2_smac_planner::MotionModel::DUBIN, size_x, size_y, size_theta, info);

  nav2_costmap_2d::Costmap2D * costmapA = new nav2_costmap_2d::Costmap2D(
    100, 100, 0.1, 0.0, 0.0, 0);
  // island in the middle of lethal cost to cross
  for (unsigned int i = 20; i <= 80; ++i) {
    for (unsigned int j = 40; j <= 60; ++j) {
      costmapA->setCost(i, j, 254);
    }
  }
  // path on the right is narrow and thus with high cost
  for (unsigned int i = 20; i <= 80; ++i) {
    for (unsigned int j = 61; j <= 70; ++j) {
      costmapA->setCost(i, j, 250);
    }
  }
  for (unsigned int i = 20; i <= 80; ++i) {
    for (unsigned int j = 71; j < 100; ++j) {
      costmapA->setCost(i, j, 254);
    }
  }

  // Convert raw costmap into a costmap ros object
  auto costmap_ros = std::make_shared<nav2_costmap_2d::Costmap2DROS>();
  costmap_ros->on_configure(rclcpp_lifecycle::State());
  auto costmap = costmap_ros->getCostmap();
  *costmap = *costmapA;

  std::unique_ptr<nav2_smac_planner::GridCollisionChecker> checker =
<<<<<<< HEAD
    std::make_unique<nav2_smac_planner::GridCollisionChecker>(costmap_ros, 72, node);
=======
    std::make_unique<nav2_smac_planner::GridCollisionChecker>(costmapA, 72, node);
>>>>>>> 022e7e18
  checker->setFootprint(nav2_costmap_2d::Footprint(), true, 0.0);

  nav2_smac_planner::NodeHybrid testA(0);
  testA.pose.x = 10;
  testA.pose.y = 50;
  testA.pose.theta = 0;

  nav2_smac_planner::NodeHybrid testB(1);
  testB.pose.x = 90;
  testB.pose.y = 51;  // goal is a bit closer to the high-cost passage
  testB.pose.theta = 0;

  // first block the high-cost passage to make sure the cost spreads through the better path
  for (unsigned int j = 61; j <= 70; ++j) {
    costmap->setCost(50, j, 254);
  }
  nav2_smac_planner::NodeHybrid::resetObstacleHeuristic(
    costmap_ros, testA.pose.x, testA.pose.y, testB.pose.x, testB.pose.y);
  float wide_passage_cost = nav2_smac_planner::NodeHybrid::getObstacleHeuristic(
    testA.pose,
    testB.pose,
    info.cost_penalty);

  EXPECT_NEAR(wide_passage_cost, 91.1f, 0.1f);

  // then unblock it to check if cost remains the same
  // (it should, since the unblocked narrow path will have higher cost than the wide one
  //  and thus lower bound of the path cost should be unchanged)
  for (unsigned int j = 61; j <= 70; ++j) {
    costmap->setCost(50, j, 250);
  }
  nav2_smac_planner::NodeHybrid::resetObstacleHeuristic(
    costmap_ros,
    testA.pose.x, testA.pose.y, testB.pose.x, testB.pose.y);
  float two_passages_cost = nav2_smac_planner::NodeHybrid::getObstacleHeuristic(
    testA.pose,
    testB.pose,
    info.cost_penalty);

  EXPECT_EQ(wide_passage_cost, two_passages_cost);

  delete costmapA;
}

TEST(NodeHybridTest, test_node_debin_neighbors)
{
  nav2_smac_planner::SearchInfo info;
  info.change_penalty = 1.2;
  info.non_straight_penalty = 1.4;
  info.reverse_penalty = 2.1;
  info.minimum_turning_radius = 4;  // 0.2 in grid coordinates
  info.retrospective_penalty = 0.0;
  unsigned int size_x = 100;
  unsigned int size_y = 100;
  unsigned int size_theta = 72;
  nav2_smac_planner::NodeHybrid::initMotionModel(
    nav2_smac_planner::MotionModel::DUBIN, size_x, size_y, size_theta, info);

  // test neighborhood computation
  EXPECT_EQ(nav2_smac_planner::NodeHybrid::motion_table.projections.size(), 3u);
  EXPECT_NEAR(nav2_smac_planner::NodeHybrid::motion_table.projections[0]._x, 1.731517, 0.01);
  EXPECT_NEAR(nav2_smac_planner::NodeHybrid::motion_table.projections[0]._y, 0, 0.01);
  EXPECT_NEAR(nav2_smac_planner::NodeHybrid::motion_table.projections[0]._theta, 0, 0.01);

  EXPECT_NEAR(nav2_smac_planner::NodeHybrid::motion_table.projections[1]._x, 1.69047, 0.01);
  EXPECT_NEAR(nav2_smac_planner::NodeHybrid::motion_table.projections[1]._y, 0.3747, 0.01);
  EXPECT_NEAR(nav2_smac_planner::NodeHybrid::motion_table.projections[1]._theta, 5, 0.01);

  EXPECT_NEAR(nav2_smac_planner::NodeHybrid::motion_table.projections[2]._x, 1.69047, 0.01);
  EXPECT_NEAR(nav2_smac_planner::NodeHybrid::motion_table.projections[2]._y, -0.3747, 0.01);
  EXPECT_NEAR(nav2_smac_planner::NodeHybrid::motion_table.projections[2]._theta, -5, 0.01);
}

TEST(NodeHybridTest, test_interpolation_prims)
{
  unsigned int size_x = 100;
  unsigned int size_y = 100;
  unsigned int size_theta = 64;

  nav2_smac_planner::SearchInfo info;
  info.change_penalty = 1.2;
  info.non_straight_penalty = 1.4;
  info.reverse_penalty = 2.1;
  info.minimum_turning_radius = 8;  // 0.4 in grid coordinates
  info.retrospective_penalty = 0.0;

  // Test to make sure the right num. of prims are generated when interpolation is on
  info.allow_primitive_interpolation = true;
  nav2_smac_planner::NodeHybrid::initMotionModel(
    nav2_smac_planner::MotionModel::DUBIN, size_x, size_y, size_theta, info);

  EXPECT_EQ(nav2_smac_planner::NodeHybrid::motion_table.projections.size(), 5u);
}

TEST(NodeHybridTest, test_interpolation_prims2)
{
  unsigned int size_x = 100;
  unsigned int size_y = 100;
  unsigned int size_theta = 72;

  nav2_smac_planner::SearchInfo info;
  info.change_penalty = 1.2;
  info.non_straight_penalty = 1.4;
  info.reverse_penalty = 2.1;
  info.minimum_turning_radius = 8;  // 0.4 in grid coordinates
  info.retrospective_penalty = 0.0;

  // Test to make sure the right num. of prims are generated when interpolation is on
  info.allow_primitive_interpolation = true;
  nav2_smac_planner::NodeHybrid::initMotionModel(
    nav2_smac_planner::MotionModel::DUBIN, size_x, size_y, size_theta, info);

  EXPECT_EQ(nav2_smac_planner::NodeHybrid::motion_table.projections.size(), 7u);
}

TEST(NodeHybridTest, test_node_reeds_neighbors)
{
  auto lnode = std::make_shared<rclcpp_lifecycle::LifecycleNode>("test");
  nav2_smac_planner::SearchInfo info;
  info.change_penalty = 1.2;
  info.non_straight_penalty = 1.4;
  info.reverse_penalty = 2.1;
  info.minimum_turning_radius = 8;  // 0.4 in grid coordinates
  info.retrospective_penalty = 0.0;
  unsigned int size_x = 100;
  unsigned int size_y = 100;
  unsigned int size_theta = 72;
  nav2_smac_planner::NodeHybrid::initMotionModel(
    nav2_smac_planner::MotionModel::REEDS_SHEPP, size_x, size_y, size_theta, info);

  EXPECT_EQ(nav2_smac_planner::NodeHybrid::motion_table.projections.size(), 6u);
  EXPECT_NEAR(nav2_smac_planner::NodeHybrid::motion_table.projections[0]._x, 2.088, 0.01);
  EXPECT_NEAR(nav2_smac_planner::NodeHybrid::motion_table.projections[0]._y, 0, 0.01);
  EXPECT_NEAR(nav2_smac_planner::NodeHybrid::motion_table.projections[0]._theta, 0, 0.01);

  EXPECT_NEAR(nav2_smac_planner::NodeHybrid::motion_table.projections[1]._x, 2.070, 0.01);
  EXPECT_NEAR(nav2_smac_planner::NodeHybrid::motion_table.projections[1]._y, 0.272, 0.01);
  EXPECT_NEAR(nav2_smac_planner::NodeHybrid::motion_table.projections[1]._theta, 3, 0.01);

  EXPECT_NEAR(nav2_smac_planner::NodeHybrid::motion_table.projections[2]._x, 2.070, 0.01);
  EXPECT_NEAR(nav2_smac_planner::NodeHybrid::motion_table.projections[2]._y, -0.272, 0.01);
  EXPECT_NEAR(nav2_smac_planner::NodeHybrid::motion_table.projections[2]._theta, -3, 0.01);

  EXPECT_NEAR(nav2_smac_planner::NodeHybrid::motion_table.projections[3]._x, -2.088, 0.01);
  EXPECT_NEAR(nav2_smac_planner::NodeHybrid::motion_table.projections[3]._y, 0, 0.01);
  EXPECT_NEAR(nav2_smac_planner::NodeHybrid::motion_table.projections[3]._theta, 0, 0.01);

  EXPECT_NEAR(nav2_smac_planner::NodeHybrid::motion_table.projections[4]._x, -2.07, 0.01);
  EXPECT_NEAR(nav2_smac_planner::NodeHybrid::motion_table.projections[4]._y, 0.272, 0.01);
  EXPECT_NEAR(nav2_smac_planner::NodeHybrid::motion_table.projections[4]._theta, -3, 0.01);

  EXPECT_NEAR(nav2_smac_planner::NodeHybrid::motion_table.projections[5]._x, -2.07, 0.01);
  EXPECT_NEAR(nav2_smac_planner::NodeHybrid::motion_table.projections[5]._y, -0.272, 0.01);
  EXPECT_NEAR(nav2_smac_planner::NodeHybrid::motion_table.projections[5]._theta, 3, 0.01);

  nav2_costmap_2d::Costmap2D costmapA(100, 100, 0.05, 0.0, 0.0, 0);

  // Convert raw costmap into a costmap ros object
  auto costmap_ros = std::make_shared<nav2_costmap_2d::Costmap2DROS>();
  costmap_ros->on_configure(rclcpp_lifecycle::State());
  auto costmap = costmap_ros->getCostmap();
  *costmap = costmapA;

  std::unique_ptr<nav2_smac_planner::GridCollisionChecker> checker =
<<<<<<< HEAD
    std::make_unique<nav2_smac_planner::GridCollisionChecker>(costmap_ros, 72, lnode);
=======
    std::make_unique<nav2_smac_planner::GridCollisionChecker>(&costmapA, 72, lnode);
>>>>>>> 022e7e18
  checker->setFootprint(nav2_costmap_2d::Footprint(), true, 0.0);
  nav2_smac_planner::NodeHybrid * node = new nav2_smac_planner::NodeHybrid(49);
  std::function<bool(const unsigned int &, nav2_smac_planner::NodeHybrid * &)> neighborGetter =
    [&, this](const unsigned int & index, nav2_smac_planner::NodeHybrid * & neighbor_rtn) -> bool
    {
      // because we don't return a real object
      return false;
    };

  nav2_smac_planner::NodeHybrid::NodeVector neighbors;
  node->getNeighbors(neighborGetter, checker.get(), false, neighbors);
  delete node;

  // should be empty since totally invalid
  EXPECT_EQ(neighbors.size(), 0u);
}

TEST(NodeHybridTest, basic_get_closest_angular_bin_test)
{
  // Tests to check getClosestAngularBin behavior for different input types
  nav2_smac_planner::HybridMotionTable motion_table;

  {
    motion_table.bin_size = 3.1415926;
<<<<<<< HEAD
=======
    motion_table.num_angle_quantization = 2;
>>>>>>> 022e7e18
    double test_theta = 3.1415926;
    unsigned int expected_angular_bin = 1;
    unsigned int calculated_angular_bin = motion_table.getClosestAngularBin(test_theta);
    EXPECT_EQ(expected_angular_bin, calculated_angular_bin);
  }

  {
    motion_table.bin_size = M_PI;
<<<<<<< HEAD
    double test_theta = M_PI;
    unsigned int expected_angular_bin = 1;
=======
    motion_table.num_angle_quantization = 2;
    double test_theta = M_PI;
    unsigned int expected_angular_bin = 0;
>>>>>>> 022e7e18
    unsigned int calculated_angular_bin = motion_table.getClosestAngularBin(test_theta);
    EXPECT_EQ(expected_angular_bin, calculated_angular_bin);
  }

  {
    motion_table.bin_size = M_PI;
<<<<<<< HEAD
=======
    motion_table.num_angle_quantization = 2;
>>>>>>> 022e7e18
    float test_theta = M_PI;
    unsigned int expected_angular_bin = 1;
    unsigned int calculated_angular_bin = motion_table.getClosestAngularBin(test_theta);
    EXPECT_EQ(expected_angular_bin, calculated_angular_bin);
  }
<<<<<<< HEAD
=======

  {
    motion_table.bin_size = 0.0872664675;
    motion_table.num_angle_quantization = 72;
    double test_theta = 6.28318526567925;
    unsigned int expected_angular_bin = 71;
    unsigned int calculated_angular_bin = motion_table.getClosestAngularBin(test_theta);
    EXPECT_EQ(expected_angular_bin, calculated_angular_bin);
  }
>>>>>>> 022e7e18
}<|MERGE_RESOLUTION|>--- conflicted
+++ resolved
@@ -66,11 +66,7 @@
   *costmap = *costmapA;
 
   std::unique_ptr<nav2_smac_planner::GridCollisionChecker> checker =
-<<<<<<< HEAD
     std::make_unique<nav2_smac_planner::GridCollisionChecker>(costmap_ros, 72, node);
-=======
-    std::make_unique<nav2_smac_planner::GridCollisionChecker>(costmapA, 72, node);
->>>>>>> 022e7e18
   checker->setFootprint(nav2_costmap_2d::Footprint(), true, 0.0);
 
   // test construction
@@ -197,11 +193,7 @@
   *costmap = *costmapA;
 
   std::unique_ptr<nav2_smac_planner::GridCollisionChecker> checker =
-<<<<<<< HEAD
     std::make_unique<nav2_smac_planner::GridCollisionChecker>(costmap_ros, 72, node);
-=======
-    std::make_unique<nav2_smac_planner::GridCollisionChecker>(costmapA, 72, node);
->>>>>>> 022e7e18
   checker->setFootprint(nav2_costmap_2d::Footprint(), true, 0.0);
 
   nav2_smac_planner::NodeHybrid testA(0);
@@ -366,11 +358,7 @@
   *costmap = costmapA;
 
   std::unique_ptr<nav2_smac_planner::GridCollisionChecker> checker =
-<<<<<<< HEAD
     std::make_unique<nav2_smac_planner::GridCollisionChecker>(costmap_ros, 72, lnode);
-=======
-    std::make_unique<nav2_smac_planner::GridCollisionChecker>(&costmapA, 72, lnode);
->>>>>>> 022e7e18
   checker->setFootprint(nav2_costmap_2d::Footprint(), true, 0.0);
   nav2_smac_planner::NodeHybrid * node = new nav2_smac_planner::NodeHybrid(49);
   std::function<bool(const unsigned int &, nav2_smac_planner::NodeHybrid * &)> neighborGetter =
@@ -395,10 +383,7 @@
 
   {
     motion_table.bin_size = 3.1415926;
-<<<<<<< HEAD
-=======
     motion_table.num_angle_quantization = 2;
->>>>>>> 022e7e18
     double test_theta = 3.1415926;
     unsigned int expected_angular_bin = 1;
     unsigned int calculated_angular_bin = motion_table.getClosestAngularBin(test_theta);
@@ -407,31 +392,21 @@
 
   {
     motion_table.bin_size = M_PI;
-<<<<<<< HEAD
-    double test_theta = M_PI;
-    unsigned int expected_angular_bin = 1;
-=======
     motion_table.num_angle_quantization = 2;
     double test_theta = M_PI;
     unsigned int expected_angular_bin = 0;
->>>>>>> 022e7e18
     unsigned int calculated_angular_bin = motion_table.getClosestAngularBin(test_theta);
     EXPECT_EQ(expected_angular_bin, calculated_angular_bin);
   }
 
   {
     motion_table.bin_size = M_PI;
-<<<<<<< HEAD
-=======
     motion_table.num_angle_quantization = 2;
->>>>>>> 022e7e18
     float test_theta = M_PI;
     unsigned int expected_angular_bin = 1;
     unsigned int calculated_angular_bin = motion_table.getClosestAngularBin(test_theta);
     EXPECT_EQ(expected_angular_bin, calculated_angular_bin);
   }
-<<<<<<< HEAD
-=======
 
   {
     motion_table.bin_size = 0.0872664675;
@@ -441,5 +416,4 @@
     unsigned int calculated_angular_bin = motion_table.getClosestAngularBin(test_theta);
     EXPECT_EQ(expected_angular_bin, calculated_angular_bin);
   }
->>>>>>> 022e7e18
 }