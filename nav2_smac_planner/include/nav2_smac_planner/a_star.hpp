--- conflicted
+++ resolved
@@ -107,21 +107,14 @@
    * @param path Reference to a vector of indicies of generated path
    * @param num_iterations Reference to number of iterations to create plan
    * @param tolerance Reference to tolerance in costmap nodes
-<<<<<<< HEAD
    * @param cancel_checker Function to check if the task has been canceled
-=======
->>>>>>> 022e7e18
    * @param expansions_log Optional expansions logged for debug
    * @return if plan was successful
    */
   bool createPath(
     CoordinateVector & path, int & num_iterations, const float & tolerance,
-<<<<<<< HEAD
     std::function<bool()> cancel_checker,
     std::vector<std::tuple<float, float, float>> * expansions_log = nullptr);
-=======
-    std::vector<std::tuple<float, float>> * expansions_log = nullptr);
->>>>>>> 022e7e18
 
   /**
    * @brief Sets the collision checker to use
