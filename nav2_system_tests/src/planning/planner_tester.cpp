// Copyright (c) 2018 Intel Corporation
//
// Licensed under the Apache License, Version 2.0 (the "License");
// you may not use this file except in compliance with the License.
// You may obtain a copy of the License at
//
//     http://www.apache.org/licenses/LICENSE-2.0
//
// Unless required by applicable law or agreed to in writing, software
// distributed under the License is distributed on an "AS IS" BASIS,
// WITHOUT WARRANTIES OR CONDITIONS OF ANY KIND, either express or implied.
// See the License for the specific language governing permissions and
// limitations under the License. Reserved.

#include <string>
#include <random>
#include <tuple>
#include <utility>
#include <memory>
#include <iostream>
#include <chrono>
#include <sstream>
#include <iomanip>

#include "planner_tester.hpp"
#include "geometry_msgs/msg/twist.hpp"
#include "nav2_util/map_loader/map_loader.hpp"
#include "nav2_msgs/msg/costmap_meta_data.hpp"

using namespace std::chrono_literals;
using namespace std::chrono;  // NOLINT
using nav2_util::Costmap;
using nav2_util::TestCostmap;

namespace nav2_system_tests
{

PlannerTester::PlannerTester()
<<<<<<< HEAD
: Node("PlannerTester"), base_transform_(nullptr),
  map_publish_rate_(100s), map_set_(false), costmap_set_(false),
  using_fake_costmap_(true), trinary_costmap_(true),
=======
: Node("PlannerTester"), is_active_(false), map_set_(false), costmap_set_(false),
  using_fake_costmap_(true), costmap_server_running_(false), trinary_costmap_(true),
>>>>>>> 6993fcd9
  track_unknown_space_(false), lethal_threshold_(100), unknown_cost_value_(-1),
  testCostmapType_(TestCostmap::open_space), map_publish_rate_(100s)
{
<<<<<<< HEAD
  // Launch a thread to process the messages for this node
  spin_thread_ = new std::thread(&PlannerTester::spinThread, this);

  // Setup transform for map to base link
  transform_publisher_ = create_publisher<tf2_msgs::msg::TFMessage>("/tf", rclcpp::QoS(100));
  base_transform_ = std::make_unique<geometry_msgs::msg::TransformStamped>();
  base_transform_->header.frame_id = "map";
  base_transform_->child_frame_id = "base_link";
  base_transform_->header.stamp = now() + rclcpp::Duration(1.0);
  base_transform_->transform.translation.x = 1.0;
  base_transform_->transform.translation.y = 1.0;
  base_transform_->transform.rotation.w = 1.0;
  tf2_msgs::msg::TFMessage tf_message;
  tf_message.transforms.push_back(*base_transform_);

  // The navfn wrapper
  auto state = rclcpp_lifecycle::State();
  planner_tester_ = std::make_unique<NavFnPlannerTester>();
  planner_tester_->onConfigure(state);
  transform_publisher_->publish(tf_message);
  planner_tester_->onActivate(state);

  // For visualization, we'll publish the map
  map_pub_ = this->create_publisher<nav_msgs::msg::OccupancyGrid>("map");
=======
}

void PlannerTester::activate()
{
  if (is_active_) {
    throw std::runtime_error("Trying to activate while already active");
    return;
  }
  is_active_ = true;

  startRobotTransform();

  // The client used to invoke the services of the global planner (ComputePathToPose)
  planner_client_ = rclcpp_action::create_client<nav2_msgs::action::ComputePathToPose>(
    this->get_node_base_interface(),
    this->get_node_graph_interface(),
    this->get_node_logging_interface(),
    this->get_node_waitables_interface(),
    "ComputePathToPose");

  // For visualization, we'll publish the map
  map_pub_ = this->create_publisher<nav_msgs::msg::OccupancyGrid>("map");

  // We start with a 10x10 grid with no obstacles
  loadSimpleCostmap(TestCostmap::open_space);

  startCostmapServer();

  // Launch a thread to process the messages for this node
  spin_thread_ = std::make_unique<std::thread>(
    [&]()
    {
      executor_.add_node(this->get_node_base_interface());
      executor_.spin();
      executor_.remove_node(this->get_node_base_interface());
    });
>>>>>>> 6993fcd9
}

void PlannerTester::deactivate()
{
  if (!is_active_) {
    throw std::runtime_error("Trying to deactivate while already inactive");
    return;
  }
  is_active_ = false;

  executor_.cancel();
  spin_thread_->join();
<<<<<<< HEAD
  delete spin_thread_;
  spin_thread_ = nullptr;
  auto state = rclcpp_lifecycle::State();
  planner_tester_->onCleanup(state);
=======
  spin_thread_.reset();

  planner_client_.reset();
  map_timer_.reset();
  map_pub_.reset();
  map_.reset();
  costmap_server_.reset();
  tf_broadcaster_.reset();
}

PlannerTester::~PlannerTester()
{
  if (is_active_) {
    deactivate();
  }
}

void PlannerTester::startRobotTransform()
{
  // Provide the robot pose transform
  tf_broadcaster_ = std::make_shared<tf2_ros::TransformBroadcaster>(this);

  // Set an initial pose
  geometry_msgs::msg::Point robot_position;
  robot_position.x = 0.0;
  robot_position.y = 0.0;
  updateRobotPosition(robot_position);

  // Publish the transform periodically
  transform_timer_ = create_wall_timer(
    10ms, std::bind(&PlannerTester::publishRobotTransform, this));
}

void PlannerTester::updateRobotPosition(const geometry_msgs::msg::Point & position)
{
  if (!base_transform_) {
    base_transform_ = std::make_unique<geometry_msgs::msg::TransformStamped>();
    base_transform_->header.frame_id = "map";
    base_transform_->child_frame_id = "base_link";
  }

  base_transform_->header.stamp = now() + rclcpp::Duration(1.0);
  base_transform_->transform.translation.x = position.x;
  base_transform_->transform.translation.y = position.y;
  base_transform_->transform.rotation.w = 1.0;

  publishRobotTransform();
>>>>>>> 6993fcd9
}

void PlannerTester::publishRobotTransform()
{
  if (base_transform_) {
    tf_broadcaster_->sendTransform(*base_transform_);
  }
}

void PlannerTester::startCostmapServer()
{
  if (!costmap_set_) {
    RCLCPP_ERROR(this->get_logger(), "Costmap must be set before starting the service");
    return;
  }

  auto costmap_service_callback = [this](
    const std::shared_ptr<rmw_request_id_t>/*request_header*/,
    const std::shared_ptr<nav2_msgs::srv::GetCostmap::Request> request,
    std::shared_ptr<nav2_msgs::srv::GetCostmap::Response> response) -> void
    {
      RCLCPP_DEBUG(this->get_logger(), "Incoming costmap request");
      response->map = costmap_->get_costmap(request->specs);
    };

  // Create a service that will use the callback function to handle requests.
  costmap_server_ = create_service<nav2_msgs::srv::GetCostmap>(
    "GetCostmap", costmap_service_callback);

  costmap_server_running_ = true;
}

void PlannerTester::loadDefaultMap()
{
  // Specs for the default map
  double resolution = 1.0;
  bool negate = false;
  double occupancy_threshold = 0.65;
  double free_threshold = 0.196;

  // Define origin offset
  geometry_msgs::msg::Twist origin;
  origin.linear.x = 0.0;
  origin.linear.y = 0.0;
  origin.linear.z = 0.0;
  origin.angular.x = 0.0;
  origin.angular.y = 0.0;
  origin.angular.z = 0.0;

  MapMode mode = TRINARY;

  std::string file_path = "";
  char const * path = getenv("TEST_MAP");
  if (path == NULL) {
    throw std::runtime_error("Path to map image file"
            " has not been specified in environment variable `TEST_MAP`.");
  } else {
    file_path = std::string(path);
  }

  RCLCPP_INFO(this->get_logger(), "Loading map with file_path: %s", file_path.c_str());

  try {
    map_ =
      std::make_shared<nav_msgs::msg::OccupancyGrid>(
      map_loader::loadMapFromFile(
        file_path, resolution, negate,
        occupancy_threshold, free_threshold, origin, mode));
  } catch (...) {
    RCLCPP_ERROR(this->get_logger(),
      "Failed to load image from file: %s", file_path.c_str());
    throw;
  }

  map_->header.stamp = this->now();
  map_->header.frame_id = "map";
  map_->info.map_load_time = this->now();

  // TODO(orduno): #443 replace with a latched topic
  map_timer_ = create_wall_timer(1s, [this]() -> void {map_pub_->publish(map_);});

  map_set_ = true;
  costmap_set_ = false;
  using_fake_costmap_ = false;

  setCostmap();
}

void PlannerTester::loadSimpleCostmap(const TestCostmap & testCostmapType)
{
  RCLCPP_INFO(get_logger(), "loadSimpleCostmap called.");
  if (costmap_set_) {
    RCLCPP_DEBUG(this->get_logger(), "Setting a new costmap with fake values");
  }

  costmap_ = std::make_unique<Costmap>(this);

  costmap_->set_test_costmap(testCostmapType);

  costmap_set_ = true;
  using_fake_costmap_ = true;
}

<<<<<<< HEAD
=======
void PlannerTester::setCostmap()
{
  if (!map_set_) {
    RCLCPP_ERROR(this->get_logger(), "Map has not been provided");
    return;
  }

  costmap_ = std::make_unique<Costmap>(
    this, trinary_costmap_, track_unknown_space_, lethal_threshold_, unknown_cost_value_);

  costmap_->set_static_map(*map_);

  costmap_set_ = true;
  using_fake_costmap_ = false;
}

>>>>>>> 6993fcd9
bool PlannerTester::defaultPlannerTest(
  ComputePathToPoseResult & path,
  const double /*deviation_tolerance*/)
{
  if (!costmap_set_) {
    RCLCPP_ERROR(this->get_logger(), "Costmap must be set before requesting a plan");
    return false;
  }

  // TODO(orduno) #443 Add support for planners that take into account robot orientation
  geometry_msgs::msg::Point robot_position;
  ComputePathToPoseCommand goal;
  auto costmap_properties = costmap_->get_properties();

  if (using_fake_costmap_) {
    RCLCPP_DEBUG(this->get_logger(), "Planning using a fake costmap");

    robot_position.x = 1.0;
    robot_position.y = 1.0;

    goal.pose.position.x = 8.0;
    goal.pose.position.y = 8.0;

  } else {
    RCLCPP_DEBUG(this->get_logger(), "Planning using the provided map");

    // Defined with respect to world coordinate system
    //  Planner will do coordinate transformation to map internally
    robot_position.x = 390.0;
    robot_position.y = 10.0;

    goal.pose.position.x = 10.0;
    goal.pose.position.y = 390.0;
  }

  // TODO(orduno): #443 On a default test, provide the reference path to compare with the planner
  //               result.
  return plannerTest(robot_position, goal, path);
}

bool PlannerTester::defaultPlannerRandomTests(
  const unsigned int number_tests,
  const float acceptable_fail_ratio = 0.1)
{
  if (!costmap_set_) {
    RCLCPP_ERROR(this->get_logger(), "Costmap must be set before requesting a plan");
    return false;
  }

  if (using_fake_costmap_) {
    RCLCPP_ERROR(this->get_logger(),
      "Randomized testing with hardcoded costmaps not implemented yet");
    return false;
  }

  // Initialize random number generator
  std::random_device random_device;
  std::mt19937 generator(random_device());

  // Obtain random positions within map
  std::uniform_int_distribution<> distribution_x(1, costmap_->get_properties().size_x - 1);
  std::uniform_int_distribution<> distribution_y(1, costmap_->get_properties().size_y - 1);

  auto generate_random = [&]() mutable -> std::pair<int, int> {
      bool point_is_free = false;
      int x, y;
      while (!point_is_free) {
        x = distribution_x(generator);
        y = distribution_y(generator);
        point_is_free = costmap_->is_free(x, y);
      }
      return std::make_pair(x, y);
    };

  // TODO(orduno) #443 Add support for planners that take into account robot orientation
  geometry_msgs::msg::Point robot_position;
  ComputePathToPoseCommand goal;
  ComputePathToPoseResult path;

  unsigned int num_fail = 0;
  auto start = high_resolution_clock::now();
  for (unsigned int test_num = 0; test_num < number_tests; ++test_num) {
    RCLCPP_DEBUG(this->get_logger(), "Running test #%u", test_num + 1);

    // Compose the robot start position and goal using random numbers
    // Defined with respect to world coordinate system
    // Planner will do coordinate transformation to map internally

    auto vals = generate_random();
    robot_position.x = vals.first;
    robot_position.y = vals.second;

    vals = generate_random();
    goal.pose.position.x = vals.first;
    goal.pose.position.y = vals.second;

    if (!plannerTest(robot_position, goal, path)) {
      RCLCPP_WARN(this->get_logger(), "Failed with start at %0.2f, %0.2f and goal at %0.2f, %0.2f",
        robot_position.x, robot_position.y, goal.pose.position.x, goal.pose.position.y);
      ++num_fail;
    }
  }
  auto end = high_resolution_clock::now();
  auto elapsed = duration_cast<milliseconds>(end - start);

  RCLCPP_INFO(this->get_logger(),
    "Tested with %u tests. Planner failed on %u. Test time %u ms",
    number_tests, num_fail, elapsed.count());

  if ((num_fail / number_tests) > acceptable_fail_ratio) {
    return false;
  }

  return true;
}

bool PlannerTester::plannerTest(
  const geometry_msgs::msg::Point & robot_position,
  const ComputePathToPoseCommand & goal,
  ComputePathToPoseResult & path)
{
  RCLCPP_DEBUG(this->get_logger(), "Getting the path from the planner");

  // First make available the current robot position for the planner to take as starting point
  updateRobotPosition(robot_position);

  // Then request to compute a path
  TaskStatus status = createPlan(goal, path);

  RCLCPP_DEBUG(this->get_logger(), "Path request status: %d", status);

  if (status == TaskStatus::FAILED) {
    return false;
  } else if (status == TaskStatus::SUCCEEDED) {
    // TODO(orduno): #443 check why task may report success while planner returns a path of 0 points
    RCLCPP_DEBUG(this->get_logger(), "Got path, checking for possible collisions");
    return isCollisionFree(path) && isWithinTolerance(robot_position, goal, path);
  }

  return false;
}

<<<<<<< HEAD
void PlannerTester::updateRobotPosition(const geometry_msgs::msg::Point & position)
{
  base_transform_->header.stamp = now() + rclcpp::Duration(1.0);
  base_transform_->transform.translation.x = position.x;
  base_transform_->transform.translation.y = position.y;
  base_transform_->transform.rotation.w = 1.0;
  tf2_msgs::msg::TFMessage tf_message;
  tf_message.transforms.push_back(*base_transform_);
  transform_publisher_->publish(tf_message);
}

TaskStatus PlannerTester::createPlan(
=======
TaskStatus PlannerTester::sendRequest(
>>>>>>> 6993fcd9
  const ComputePathToPoseCommand & goal,
  ComputePathToPoseResult & path)
{
  // Update the costmap of the planner to the set data
  planner_tester_->setCostmap(costmap_.get());

  // Call planning algorithm
  if (planner_tester_->createPath(goal, path)) {
    return TaskStatus::SUCCEEDED;
  }

  return TaskStatus::FAILED;
}

bool PlannerTester::isCollisionFree(const ComputePathToPoseResult & path)
{
  // At each point of the path, check if the corresponding cell is free

  // TODO(orduno): #443 for now we are assuming the robot is the size of a single cell
  //               costmap/world_model has consider the robot footprint

  // TODO(orduno): #443 Tweak criteria for defining if a path goes into obstacles.
  //               Current navfn planner will sometimes produce paths that cut corners
  //               i.e. some points are around the corner are actually inside the obstacle

  bool collisionFree = true;

  for (auto pose : path.poses) {
    collisionFree = costmap_->is_free(
      static_cast<unsigned int>(std::round(pose.position.x)),
      static_cast<unsigned int>(std::round(pose.position.y)));

    if (!collisionFree) {
      RCLCPP_WARN(this->get_logger(), "Path has collision at (%.2f, %.2f)",
        pose.position.x, pose.position.y);
      printPath(path);
      return false;
    }
  }

  RCLCPP_DEBUG(this->get_logger(), "Path has no collisions");
  return true;
}

bool PlannerTester::isWithinTolerance(
  const geometry_msgs::msg::Point & robot_position,
  const ComputePathToPoseCommand & goal,
  const ComputePathToPoseResult & path) const
{
  return isWithinTolerance(
    robot_position, goal, path, 0.0, ComputePathToPoseResult());
}

bool PlannerTester::isWithinTolerance(
  const geometry_msgs::msg::Point & robot_position,
  const ComputePathToPoseCommand & goal,
  const ComputePathToPoseResult & path,
  const double /*deviationTolerance*/,
  const ComputePathToPoseResult & /*reference_path*/) const
{
  // TODO(orduno) #443 Work in progress, for now we only check that the path start matches the
  //              robot start location and that the path end matches the goal.

  auto path_start = path.poses[0];
  auto path_end = path.poses.end()[-1];

  if (
    path_start.position.x == robot_position.x &&
    path_start.position.y == robot_position.y &&
    path_end.position.x == goal.pose.position.x &&
    path_end.position.y == goal.pose.position.y)
  {
    RCLCPP_DEBUG(this->get_logger(), "Path has correct start and end points");

    return true;
  }
  RCLCPP_WARN(this->get_logger(), "Path deviates from requested start and end points");

  RCLCPP_DEBUG(this->get_logger(), "Requested path starts at (%.2f, %.2f) and ends at (%.2f, %.2f)",
    robot_position.x, robot_position.y, goal.pose.position.x, goal.pose.position.y);

  RCLCPP_DEBUG(this->get_logger(), "Computed path starts at (%.2f, %.2f) and ends at (%.2f, %.2f)",
    path_start.position.x, path_start.position.y, path_end.position.x, path_end.position.y);

  return false;
}

void PlannerTester::printPath(const ComputePathToPoseResult & path) const
{
  auto index = 0;
  auto ss = std::stringstream{};

  for (auto pose : path.poses) {
    ss << "   point #" << index << " with" <<
      " x: " << std::setprecision(3) << pose.position.x <<
      " y: " << std::setprecision(3) << pose.position.y << '\n';
    ++index;
  }

  RCLCPP_INFO(get_logger(), ss.str().c_str());
}

}  // namespace nav2_system_tests<|MERGE_RESOLUTION|>--- conflicted
+++ resolved
@@ -36,43 +36,12 @@
 {
 
 PlannerTester::PlannerTester()
-<<<<<<< HEAD
-: Node("PlannerTester"), base_transform_(nullptr),
-  map_publish_rate_(100s), map_set_(false), costmap_set_(false),
+: Node("PlannerTester"), base_transform_(nullptr), is_active_(false),
+  map_set_(false), costmap_set_(false),
   using_fake_costmap_(true), trinary_costmap_(true),
-=======
-: Node("PlannerTester"), is_active_(false), map_set_(false), costmap_set_(false),
-  using_fake_costmap_(true), costmap_server_running_(false), trinary_costmap_(true),
->>>>>>> 6993fcd9
   track_unknown_space_(false), lethal_threshold_(100), unknown_cost_value_(-1),
   testCostmapType_(TestCostmap::open_space), map_publish_rate_(100s)
 {
-<<<<<<< HEAD
-  // Launch a thread to process the messages for this node
-  spin_thread_ = new std::thread(&PlannerTester::spinThread, this);
-
-  // Setup transform for map to base link
-  transform_publisher_ = create_publisher<tf2_msgs::msg::TFMessage>("/tf", rclcpp::QoS(100));
-  base_transform_ = std::make_unique<geometry_msgs::msg::TransformStamped>();
-  base_transform_->header.frame_id = "map";
-  base_transform_->child_frame_id = "base_link";
-  base_transform_->header.stamp = now() + rclcpp::Duration(1.0);
-  base_transform_->transform.translation.x = 1.0;
-  base_transform_->transform.translation.y = 1.0;
-  base_transform_->transform.rotation.w = 1.0;
-  tf2_msgs::msg::TFMessage tf_message;
-  tf_message.transforms.push_back(*base_transform_);
-
-  // The navfn wrapper
-  auto state = rclcpp_lifecycle::State();
-  planner_tester_ = std::make_unique<NavFnPlannerTester>();
-  planner_tester_->onConfigure(state);
-  transform_publisher_->publish(tf_message);
-  planner_tester_->onActivate(state);
-
-  // For visualization, we'll publish the map
-  map_pub_ = this->create_publisher<nav_msgs::msg::OccupancyGrid>("map");
-=======
 }
 
 void PlannerTester::activate()
@@ -82,24 +51,6 @@
     return;
   }
   is_active_ = true;
-
-  startRobotTransform();
-
-  // The client used to invoke the services of the global planner (ComputePathToPose)
-  planner_client_ = rclcpp_action::create_client<nav2_msgs::action::ComputePathToPose>(
-    this->get_node_base_interface(),
-    this->get_node_graph_interface(),
-    this->get_node_logging_interface(),
-    this->get_node_waitables_interface(),
-    "ComputePathToPose");
-
-  // For visualization, we'll publish the map
-  map_pub_ = this->create_publisher<nav_msgs::msg::OccupancyGrid>("map");
-
-  // We start with a 10x10 grid with no obstacles
-  loadSimpleCostmap(TestCostmap::open_space);
-
-  startCostmapServer();
 
   // Launch a thread to process the messages for this node
   spin_thread_ = std::make_unique<std::thread>(
@@ -109,7 +60,21 @@
       executor_.spin();
       executor_.remove_node(this->get_node_base_interface());
     });
->>>>>>> 6993fcd9
+
+  startRobotTransform();
+
+  // The navfn wrapper
+  auto state = rclcpp_lifecycle::State();
+  planner_tester_ = std::make_unique<NavFnPlannerTester>();
+  planner_tester_->onConfigure(state);
+  publishRobotTransform();
+  planner_tester_->onActivate(state);
+
+  // For visualization, we'll publish the map
+  map_pub_ = this->create_publisher<nav_msgs::msg::OccupancyGrid>("map");
+
+  // We start with a 10x10 grid with no obstacles
+  loadSimpleCostmap(TestCostmap::open_space);
 }
 
 void PlannerTester::deactivate()
@@ -122,15 +87,11 @@
 
   executor_.cancel();
   spin_thread_->join();
-<<<<<<< HEAD
-  delete spin_thread_;
-  spin_thread_ = nullptr;
+  spin_thread_.reset();
+
   auto state = rclcpp_lifecycle::State();
   planner_tester_->onCleanup(state);
-=======
-  spin_thread_.reset();
-
-  planner_client_.reset();
+
   map_timer_.reset();
   map_pub_.reset();
   map_.reset();
@@ -175,7 +136,6 @@
   base_transform_->transform.rotation.w = 1.0;
 
   publishRobotTransform();
->>>>>>> 6993fcd9
 }
 
 void PlannerTester::publishRobotTransform()
@@ -183,29 +143,6 @@
   if (base_transform_) {
     tf_broadcaster_->sendTransform(*base_transform_);
   }
-}
-
-void PlannerTester::startCostmapServer()
-{
-  if (!costmap_set_) {
-    RCLCPP_ERROR(this->get_logger(), "Costmap must be set before starting the service");
-    return;
-  }
-
-  auto costmap_service_callback = [this](
-    const std::shared_ptr<rmw_request_id_t>/*request_header*/,
-    const std::shared_ptr<nav2_msgs::srv::GetCostmap::Request> request,
-    std::shared_ptr<nav2_msgs::srv::GetCostmap::Response> response) -> void
-    {
-      RCLCPP_DEBUG(this->get_logger(), "Incoming costmap request");
-      response->map = costmap_->get_costmap(request->specs);
-    };
-
-  // Create a service that will use the callback function to handle requests.
-  costmap_server_ = create_service<nav2_msgs::srv::GetCostmap>(
-    "GetCostmap", costmap_service_callback);
-
-  costmap_server_running_ = true;
 }
 
 void PlannerTester::loadDefaultMap()
@@ -279,8 +216,6 @@
   using_fake_costmap_ = true;
 }
 
-<<<<<<< HEAD
-=======
 void PlannerTester::setCostmap()
 {
   if (!map_set_) {
@@ -297,7 +232,6 @@
   using_fake_costmap_ = false;
 }
 
->>>>>>> 6993fcd9
 bool PlannerTester::defaultPlannerTest(
   ComputePathToPoseResult & path,
   const double /*deviation_tolerance*/)
@@ -440,22 +374,7 @@
   return false;
 }
 
-<<<<<<< HEAD
-void PlannerTester::updateRobotPosition(const geometry_msgs::msg::Point & position)
-{
-  base_transform_->header.stamp = now() + rclcpp::Duration(1.0);
-  base_transform_->transform.translation.x = position.x;
-  base_transform_->transform.translation.y = position.y;
-  base_transform_->transform.rotation.w = 1.0;
-  tf2_msgs::msg::TFMessage tf_message;
-  tf_message.transforms.push_back(*base_transform_);
-  transform_publisher_->publish(tf_message);
-}
-
 TaskStatus PlannerTester::createPlan(
-=======
-TaskStatus PlannerTester::sendRequest(
->>>>>>> 6993fcd9
   const ComputePathToPoseCommand & goal,
   ComputePathToPoseResult & path)
 {
