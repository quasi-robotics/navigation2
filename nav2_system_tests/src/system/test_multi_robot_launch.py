--- conflicted
+++ resolved
@@ -122,29 +122,6 @@
     for robot in robots:
         params_file = eval(f"{robot['name']}_params_file")
 
-<<<<<<< HEAD
-        group = GroupAction(
-            [
-                # Instances use the robot's name for namespace
-                PushROSNamespace(robot['name']),
-                IncludeLaunchDescription(
-                    PythonLaunchDescriptionSource(
-                        os.path.join(bringup_dir, 'launch', 'bringup_launch.py')
-                    ),
-                    launch_arguments={
-                        'namespace': robot['name'],
-                        'map': map_yaml_file,
-                        'use_sim_time': 'True',
-                        'params_file': params_file,
-                        'bt_xml_file': bt_xml_file,
-                        'autostart': 'True',
-                        'use_composition': 'False',
-                        'use_remappings': 'True',
-                    }.items(),
-                ),
-            ]
-        )
-=======
         group = GroupAction([
             # Instances use the robot's name for namespace
             PushROSNamespace(robot['name']),
@@ -161,7 +138,6 @@
                                   'use_composition': 'False',
                                   'use_remappings': 'True'}.items())
         ])
->>>>>>> 022e7e18
         nav_instances_cmds.append(group)
 
     ld = LaunchDescription()
