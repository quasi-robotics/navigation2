// Copyright (c) 2020 Shrijit Singh
// Copyright (c) 2020 Samsung Research America
//
// Licensed under the Apache License, Version 2.0 (the "License");
// you may not use this file except in compliance with the License.
// You may obtain a copy of the License at
//
//     http://www.apache.org/licenses/LICENSE-2.0
//
// Unless required by applicable law or agreed to in writing, software
// distributed under the License is distributed on an "AS IS" BASIS,
// WITHOUT WARRANTIES OR CONDITIONS OF ANY KIND, either express or implied.
// See the License for the specific language governing permissions and
// limitations under the License.

#include <algorithm>
#include <string>
#include <limits>
#include <memory>
#include <vector>
#include <utility>

#include "nav2_amcl/angleutils.hpp"
#include "nav2_regulated_pure_pursuit_controller/regulated_pure_pursuit_controller.hpp"
#include "nav2_core/controller_exceptions.hpp"
#include "nav2_util/node_utils.hpp"
#include "nav2_util/geometry_utils.hpp"
#include "nav2_costmap_2d/costmap_filters/filter_values.hpp"

using std::hypot;
using std::min;
using std::max;
using std::abs;
using namespace nav2_costmap_2d;  // NOLINT

namespace nav2_regulated_pure_pursuit_controller
{

void RegulatedPurePursuitController::configure(
  const rclcpp_lifecycle::LifecycleNode::WeakPtr & parent,
  std::string name, std::shared_ptr<tf2_ros::Buffer> tf,
  std::shared_ptr<nav2_costmap_2d::Costmap2DROS> costmap_ros)
{
  auto node = parent.lock();
  node_ = parent;
  if (!node) {
    throw nav2_core::ControllerException("Unable to lock node!");
  }

  costmap_ros_ = costmap_ros;
  costmap_ = costmap_ros_->getCostmap();
  tf_ = tf;
  plugin_name_ = name;
  logger_ = node->get_logger();

  // Handles storage and dynamic configuration of parameters.
  // Returns pointer to data current param settings.
  param_handler_ = std::make_unique<ParameterHandler>(
    node, plugin_name_, logger_, costmap_->getSizeInMetersX());
  params_ = param_handler_->getParams();

  // Handles global path transformations
  path_handler_ = std::make_unique<PathHandler>(
    tf2::durationFromSec(params_->transform_tolerance), tf_, costmap_ros_);

  // Checks for imminent collisions
  collision_checker_ = std::make_unique<CollisionChecker>(node, costmap_ros_, params_);

  double control_frequency = 20.0;
  goal_dist_tol_ = params_->desired_goal_distance; //0.25;  // reasonable default before first update

  node->get_parameter("controller_frequency", control_frequency);
  control_duration_ = 1.0 / control_frequency;

  global_path_pub_ = node->create_publisher<nav_msgs::msg::Path>("received_global_plan", 1);
  carrot_pub_ = node->create_publisher<geometry_msgs::msg::PointStamped>("lookahead_point", 1);
  curvature_carrot_pub_ = node->create_publisher<geometry_msgs::msg::PointStamped>(
    "curvature_lookahead_point", 1);
}

void RegulatedPurePursuitController::cleanup()
{
  RCLCPP_INFO(
    logger_,
    "Cleaning up controller: %s of type"
    " regulated_pure_pursuit_controller::RegulatedPurePursuitController",
    plugin_name_.c_str());
  global_path_pub_.reset();
  carrot_pub_.reset();
  curvature_carrot_pub_.reset();
}

void RegulatedPurePursuitController::activate()
{
  RCLCPP_INFO(
    logger_,
    "Activating controller: %s of type "
    "regulated_pure_pursuit_controller::RegulatedPurePursuitController",
    plugin_name_.c_str());
  global_path_pub_->on_activate();
  carrot_pub_->on_activate();
  curvature_carrot_pub_->on_activate();
}

void RegulatedPurePursuitController::deactivate()
{
  RCLCPP_INFO(
    logger_,
    "Deactivating controller: %s of type "
    "regulated_pure_pursuit_controller::RegulatedPurePursuitController",
    plugin_name_.c_str());
  global_path_pub_->on_deactivate();
  carrot_pub_->on_deactivate();
  curvature_carrot_pub_->on_deactivate();
}

std::unique_ptr<geometry_msgs::msg::PointStamped> RegulatedPurePursuitController::createCarrotMsg(
  const geometry_msgs::msg::PoseStamped & carrot_pose)
{
  auto carrot_msg = std::make_unique<geometry_msgs::msg::PointStamped>();
  carrot_msg->header = carrot_pose.header;
  carrot_msg->point.x = carrot_pose.pose.position.x;
  carrot_msg->point.y = carrot_pose.pose.position.y;
  carrot_msg->point.z = 0.01;  // publish right over map to stand out
  return carrot_msg;
}

double RegulatedPurePursuitController::getLookAheadDistance(
  const geometry_msgs::msg::Twist & speed)
{
  // If using velocity-scaled look ahead distances, find and clamp the dist
  // Else, use the static look ahead distance
  double lookahead_dist = params_->lookahead_dist;
  if (params_->use_velocity_scaled_lookahead_dist) {
    lookahead_dist = fabs(speed.linear.x) * params_->lookahead_time;
    lookahead_dist = std::clamp(
      lookahead_dist, params_->min_lookahead_dist, params_->max_lookahead_dist);
  }

  return lookahead_dist;
}

double calculateCurvature(geometry_msgs::msg::Point lookahead_point)
{
  // Find distance^2 to look ahead point (carrot) in robot base frame
  // This is the chord length of the circle
  const double carrot_dist2 =
    (lookahead_point.x * lookahead_point.x) +
    (lookahead_point.y * lookahead_point.y);

  // Find curvature of circle (k = 1 / R)
  if (carrot_dist2 > 0.001) {
    return 2.0 * lookahead_point.y / carrot_dist2;
  } else {
    return 0.0;
  }
}

geometry_msgs::msg::TwistStamped RegulatedPurePursuitController::computeVelocityCommands(
  const geometry_msgs::msg::PoseStamped & pose,
  const geometry_msgs::msg::Twist & speed,
  nav2_core::GoalChecker * goal_checker)
{
  std::lock_guard<std::mutex> lock_reinit(param_handler_->getMutex());

  nav2_costmap_2d::Costmap2D * costmap = costmap_ros_->getCostmap();
  std::unique_lock<nav2_costmap_2d::Costmap2D::mutex_t> lock(*(costmap->getMutex()));

  // Update for the current goal checker's state
  geometry_msgs::msg::Pose pose_tolerance;
  geometry_msgs::msg::Twist vel_tolerance;
  if (!goal_checker->getTolerances(pose_tolerance, vel_tolerance)) {
    RCLCPP_WARN(logger_, "Unable to retrieve goal checker's tolerances!");
  } else {
    if(!std::isfinite(goal_dist_tol_))
      goal_dist_tol_ = pose_tolerance.position.x;
  }

  // Transform path to robot base frame
  auto transformed_plan = path_handler_->transformGlobalPlan(
    pose, params_->max_robot_pose_search_dist, params_->interpolate_curvature_after_goal);
  global_path_pub_->publish(transformed_plan);

  // Find look ahead distance and point on path and publish
  double lookahead_dist = getLookAheadDistance(speed);

  // Check for reverse driving
  if (params_->allow_reversing) {
    // Cusp check
    const double dist_to_cusp = findVelocitySignChange(transformed_plan);

    // if the lookahead distance is further than the cusp, use the cusp distance instead
    if (dist_to_cusp < lookahead_dist) {
      lookahead_dist = dist_to_cusp;
    }
  }

  // Get the particular point on the path at the lookahead distance
  auto carrot_pose = getLookAheadPoint(lookahead_dist, transformed_plan);
  auto rotate_to_path_carrot_pose = carrot_pose;
  carrot_pub_->publish(createCarrotMsg(carrot_pose));

  double linear_vel, angular_vel;

  double lookahead_curvature = calculateCurvature(carrot_pose.pose.position);

  double regulation_curvature = lookahead_curvature;
  if (params_->use_fixed_curvature_lookahead) {
    auto curvature_lookahead_pose = getLookAheadPoint(
      params_->curvature_lookahead_dist,
      transformed_plan, params_->interpolate_curvature_after_goal);
    rotate_to_path_carrot_pose = curvature_lookahead_pose;
    regulation_curvature = calculateCurvature(curvature_lookahead_pose.pose.position);
    curvature_carrot_pub_->publish(createCarrotMsg(curvature_lookahead_pose));
  }

  // Setting the velocity direction
  double x_vel_sign = 1.0;
  if (params_->allow_reversing) {
    x_vel_sign = carrot_pose.pose.position.x >= 0.0 ? 1.0 : -1.0;
  }

  linear_vel = params_->desired_linear_vel;

  // Make sure we're in compliance with basic constraints
  // For shouldRotateToPath, using x_vel_sign in order to support allow_reversing
  // and rotate_to_path_carrot_pose for the direction carrot pose:
  //        - equal to "normal" carrot_pose when curvature_lookahead_pose = false
  //        - otherwise equal to curvature_lookahead_pose (which can be interpolated after goal)
  double angle_to_heading;
  if (shouldRotateToGoalHeading(carrot_pose)) {
    double angle_to_goal = tf2::getYaw(transformed_plan.poses.back().pose.orientation);
    rotateToHeading(linear_vel, angular_vel, angle_to_goal, speed);
<<<<<<< HEAD
    goal_dist_tol_ = pose_tolerance.position.x;
  } else if (shouldRotateToPath(carrot_pose, angle_to_heading)) {
=======
  } else if (shouldRotateToPath(rotate_to_path_carrot_pose, angle_to_heading, x_vel_sign)) {
>>>>>>> 2eb99e31
    rotateToHeading(linear_vel, angular_vel, angle_to_heading, speed);
    goal_dist_tol_ = params_->desired_goal_distance;
  } else {
    applyConstraints(
      regulation_curvature, speed,
      collision_checker_->costAtPose(pose.pose.position.x, pose.pose.position.y), transformed_plan,
      linear_vel, x_vel_sign);

    // Apply curvature to angular velocity after constraining linear velocity
    angular_vel = linear_vel * regulation_curvature;
  }

  // Collision checking on this velocity heading
  const double & carrot_dist = hypot(carrot_pose.pose.position.x, carrot_pose.pose.position.y);
  if (params_->use_collision_detection &&
    collision_checker_->isCollisionImminent(pose, linear_vel, angular_vel, carrot_dist))
  {
    throw nav2_core::NoValidControl("RegulatedPurePursuitController detected collision ahead!");
  }

  // populate and return message
  geometry_msgs::msg::TwistStamped cmd_vel;
  cmd_vel.header = pose.header;
  cmd_vel.twist.linear.x = linear_vel;
  cmd_vel.twist.angular.z = angular_vel;
  return cmd_vel;
}

bool RegulatedPurePursuitController::shouldRotateToPath(
  const geometry_msgs::msg::PoseStamped & carrot_pose, double & angle_to_path,
  double & x_vel_sign)
{
  // Whether we should rotate robot to rough path heading
  angle_to_path = atan2(carrot_pose.pose.position.y, carrot_pose.pose.position.x);
  // In case we are reversing
  if (x_vel_sign < 0.0) {
    angle_to_path = nav2_amcl::angleutils::normalize(angle_to_path + M_PI);
  }
  return params_->use_rotate_to_heading &&
         fabs(angle_to_path) > params_->rotate_to_heading_min_angle;
}

bool RegulatedPurePursuitController::shouldRotateToGoalHeading(
  const geometry_msgs::msg::PoseStamped & carrot_pose)
{
  // Whether we should rotate robot to goal heading
  double dist_to_goal = std::hypot(carrot_pose.pose.position.x, carrot_pose.pose.position.y);
  RCLCPP_DEBUG(logger_, "should rotate to goal heading - dist_to_goal: %f, goal_dist_tol: %f", dist_to_goal,  goal_dist_tol_);
  return params_->use_rotate_to_heading && dist_to_goal < goal_dist_tol_;
}

void RegulatedPurePursuitController::rotateToHeading(
  double & linear_vel, double & angular_vel,
  const double & angle_to_path, const geometry_msgs::msg::Twist & curr_speed)
{
  // Rotate in place using max angular velocity / acceleration possible
  linear_vel = 0.0;
  const double sign = angle_to_path > 0.0 ? 1.0 : -1.0;
  angular_vel = sign * params_->rotate_to_heading_angular_vel;

  const double & dt = control_duration_;
  const double min_feasible_angular_speed = curr_speed.angular.z - params_->max_angular_accel * dt;
  const double max_feasible_angular_speed = curr_speed.angular.z + params_->max_angular_accel * dt;
  angular_vel = std::clamp(angular_vel, min_feasible_angular_speed, max_feasible_angular_speed);
}

geometry_msgs::msg::Point RegulatedPurePursuitController::circleSegmentIntersection(
  const geometry_msgs::msg::Point & p1,
  const geometry_msgs::msg::Point & p2,
  double r)
{
  // Formula for intersection of a line with a circle centered at the origin,
  // modified to always return the point that is on the segment between the two points.
  // https://mathworld.wolfram.com/Circle-LineIntersection.html
  // This works because the poses are transformed into the robot frame.
  // This can be derived from solving the system of equations of a line and a circle
  // which results in something that is just a reformulation of the quadratic formula.
  // Interactive illustration in doc/circle-segment-intersection.ipynb as well as at
  // https://www.desmos.com/calculator/td5cwbuocd
  double x1 = p1.x;
  double x2 = p2.x;
  double y1 = p1.y;
  double y2 = p2.y;

  double dx = x2 - x1;
  double dy = y2 - y1;
  double dr2 = dx * dx + dy * dy;
  double D = x1 * y2 - x2 * y1;

  // Augmentation to only return point within segment
  double d1 = x1 * x1 + y1 * y1;
  double d2 = x2 * x2 + y2 * y2;
  double dd = d2 - d1;

  geometry_msgs::msg::Point p;
  double sqrt_term = std::sqrt(r * r * dr2 - D * D);
  p.x = (D * dy + std::copysign(1.0, dd) * dx * sqrt_term) / dr2;
  p.y = (-D * dx + std::copysign(1.0, dd) * dy * sqrt_term) / dr2;
  return p;
}

geometry_msgs::msg::PoseStamped RegulatedPurePursuitController::getLookAheadPoint(
  const double & lookahead_dist,
  const nav_msgs::msg::Path & transformed_plan,
  bool interpolate_after_goal)
{
  // Find the first pose which is at a distance greater than the lookahead distance
  auto goal_pose_it = std::find_if(
    transformed_plan.poses.begin(), transformed_plan.poses.end(), [&](const auto & ps) {
      return hypot(ps.pose.position.x, ps.pose.position.y) >= lookahead_dist;
    });

  // If the no pose is not far enough, take the last pose
  if (goal_pose_it == transformed_plan.poses.end()) {
    if (interpolate_after_goal) {
      auto last_pose_it = std::prev(transformed_plan.poses.end());
      auto prev_last_pose_it = std::prev(last_pose_it);

      double end_path_orientation = atan2(
        last_pose_it->pose.position.y - prev_last_pose_it->pose.position.y,
        last_pose_it->pose.position.x - prev_last_pose_it->pose.position.x);

      // Project the last segment out to guarantee it is beyond the look ahead
      // distance
      auto projected_position = last_pose_it->pose.position;
      projected_position.x += cos(end_path_orientation) * lookahead_dist;
      projected_position.y += sin(end_path_orientation) * lookahead_dist;

      // Use the circle intersection to find the position at the correct look
      // ahead distance
      const auto interpolated_position = circleSegmentIntersection(
        last_pose_it->pose.position, projected_position, lookahead_dist);

      geometry_msgs::msg::PoseStamped interpolated_pose;
      interpolated_pose.header = last_pose_it->header;
      interpolated_pose.pose.position = interpolated_position;
      return interpolated_pose;
    } else {
      goal_pose_it = std::prev(transformed_plan.poses.end());
    }
  } else if (goal_pose_it != transformed_plan.poses.begin()) {
    // Find the point on the line segment between the two poses
    // that is exactly the lookahead distance away from the robot pose (the origin)
    // This can be found with a closed form for the intersection of a segment and a circle
    // Because of the way we did the std::find_if, prev_pose is guaranteed to be inside the circle,
    // and goal_pose is guaranteed to be outside the circle.
    auto prev_pose_it = std::prev(goal_pose_it);
    auto point = circleSegmentIntersection(
      prev_pose_it->pose.position,
      goal_pose_it->pose.position, lookahead_dist);
    geometry_msgs::msg::PoseStamped pose;
    pose.header.frame_id = prev_pose_it->header.frame_id;
    pose.header.stamp = goal_pose_it->header.stamp;
    pose.pose.position = point;
    return pose;
  }

  return *goal_pose_it;
}

void RegulatedPurePursuitController::applyConstraints(
  const double & curvature, const geometry_msgs::msg::Twist & /*curr_speed*/,
  const double & pose_cost, const nav_msgs::msg::Path & path, double & linear_vel, double & sign)
{
  double curvature_vel = linear_vel, cost_vel = linear_vel;

  // limit the linear velocity by curvature
  if (params_->use_regulated_linear_velocity_scaling) {
    curvature_vel = heuristics::curvatureConstraint(
      linear_vel, curvature, params_->regulated_linear_scaling_min_radius);
  }

  // limit the linear velocity by proximity to obstacles
  if (params_->use_cost_regulated_linear_velocity_scaling) {
    cost_vel = heuristics::costConstraint(linear_vel, pose_cost, costmap_ros_, params_);
  }

  // Use the lowest of the 2 constraints, but above the minimum translational speed
  linear_vel = std::min(cost_vel, curvature_vel);
  linear_vel = std::max(linear_vel, params_->regulated_linear_scaling_min_speed);

  // Apply constraint to reduce speed on approach to the final goal pose
  linear_vel = heuristics::approachVelocityConstraint(
    linear_vel, path, params_->min_approach_linear_velocity,
    params_->approach_velocity_scaling_dist);

  // Limit linear velocities to be valid
  linear_vel = std::clamp(fabs(linear_vel), 0.0, params_->desired_linear_vel);
  linear_vel = sign * linear_vel;
}

void RegulatedPurePursuitController::reset() {
  goal_dist_tol_ = params_->desired_goal_distance;
}

void RegulatedPurePursuitController::setPlan(const nav_msgs::msg::Path & path)
{
  path_handler_->setPlan(path);
}

void RegulatedPurePursuitController::setSpeedLimit(
  const double & speed_limit,
  const bool & percentage)
{
  std::lock_guard<std::mutex> lock_reinit(param_handler_->getMutex());

  if (speed_limit == nav2_costmap_2d::NO_SPEED_LIMIT) {
    // Restore default value
    params_->desired_linear_vel = params_->base_desired_linear_vel;
  } else {
    if (percentage) {
      // Speed limit is expressed in % from maximum speed of robot
      params_->desired_linear_vel = params_->base_desired_linear_vel * speed_limit / 100.0;
    } else {
      // Speed limit is expressed in absolute value
      params_->desired_linear_vel = speed_limit;
    }
  }
}

double RegulatedPurePursuitController::findVelocitySignChange(
  const nav_msgs::msg::Path & transformed_plan)
{
  // Iterating through the transformed global path to determine the position of the cusp
  for (unsigned int pose_id = 1; pose_id < transformed_plan.poses.size() - 1; ++pose_id) {
    // We have two vectors for the dot product OA and AB. Determining the vectors.
    double oa_x = transformed_plan.poses[pose_id].pose.position.x -
      transformed_plan.poses[pose_id - 1].pose.position.x;
    double oa_y = transformed_plan.poses[pose_id].pose.position.y -
      transformed_plan.poses[pose_id - 1].pose.position.y;
    double ab_x = transformed_plan.poses[pose_id + 1].pose.position.x -
      transformed_plan.poses[pose_id].pose.position.x;
    double ab_y = transformed_plan.poses[pose_id + 1].pose.position.y -
      transformed_plan.poses[pose_id].pose.position.y;

    /* Checking for the existance of cusp, in the path, using the dot product
    and determine it's distance from the robot. If there is no cusp in the path,
    then just determine the distance to the goal location. */
    const double dot_prod = (oa_x * ab_x) + (oa_y * ab_y);
    if (dot_prod < 0.0) {
      // returning the distance if there is a cusp
      // The transformed path is in the robots frame, so robot is at the origin
      return hypot(
        transformed_plan.poses[pose_id].pose.position.x,
        transformed_plan.poses[pose_id].pose.position.y);
    }

    if (
      (hypot(oa_x, oa_y) == 0.0 &&
      transformed_plan.poses[pose_id - 1].pose.orientation !=
      transformed_plan.poses[pose_id].pose.orientation)
      ||
      (hypot(ab_x, ab_y) == 0.0 &&
      transformed_plan.poses[pose_id].pose.orientation !=
      transformed_plan.poses[pose_id + 1].pose.orientation))
    {
      // returning the distance since the points overlap
      // but are not simply duplicate points (e.g. in place rotation)
      return hypot(
        transformed_plan.poses[pose_id].pose.position.x,
        transformed_plan.poses[pose_id].pose.position.y);
    }
  }

  return std::numeric_limits<double>::max();
}
}  // namespace nav2_regulated_pure_pursuit_controller

// Register this controller as a nav2_core plugin
PLUGINLIB_EXPORT_CLASS(
  nav2_regulated_pure_pursuit_controller::RegulatedPurePursuitController,
  nav2_core::Controller)<|MERGE_RESOLUTION|>--- conflicted
+++ resolved
@@ -231,12 +231,8 @@
   if (shouldRotateToGoalHeading(carrot_pose)) {
     double angle_to_goal = tf2::getYaw(transformed_plan.poses.back().pose.orientation);
     rotateToHeading(linear_vel, angular_vel, angle_to_goal, speed);
-<<<<<<< HEAD
     goal_dist_tol_ = pose_tolerance.position.x;
-  } else if (shouldRotateToPath(carrot_pose, angle_to_heading)) {
-=======
   } else if (shouldRotateToPath(rotate_to_path_carrot_pose, angle_to_heading, x_vel_sign)) {
->>>>>>> 2eb99e31
     rotateToHeading(linear_vel, angular_vel, angle_to_heading, speed);
     goal_dist_tol_ = params_->desired_goal_distance;
   } else {
