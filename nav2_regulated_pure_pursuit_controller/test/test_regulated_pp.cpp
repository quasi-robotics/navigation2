// Copyright (c) 2021 Samsung Research America
//
// Licensed under the Apache License, Version 2.0 (the "License");
// you may not use this file except in compliance with the License.
// You may obtain a copy of the License at
//
//     http://www.apache.org/licenses/LICENSE-2.0
//
// Unless required by applicable law or agreed to in writing, software
// distributed under the License is distributed on an "AS IS" BASIS,
// WITHOUT WARRANTIES OR CONDITIONS OF ANY KIND, either express or implied.
// See the License for the specific language governing permissions and
// limitations under the License.

#include <math.h>
#include <memory>
#include <string>
#include <vector>
#include <limits>

#include "gtest/gtest.h"
#include "rclcpp/rclcpp.hpp"
#include "nav2_costmap_2d/costmap_2d.hpp"
#include "nav2_util/lifecycle_node.hpp"
#include "path_utils/path_utils.hpp"
#include "nav2_regulated_pure_pursuit_controller/regulated_pure_pursuit_controller.hpp"
#include "nav2_costmap_2d/costmap_filters/filter_values.hpp"
#include "nav2_core/exceptions.hpp"

class RclCppFixture
{
public:
  RclCppFixture() {rclcpp::init(0, nullptr);}
  ~RclCppFixture() {rclcpp::shutdown();}
};
RclCppFixture g_rclcppfixture;

class BasicAPIRPP : public nav2_regulated_pure_pursuit_controller::RegulatedPurePursuitController
{
public:
  BasicAPIRPP()
  : nav2_regulated_pure_pursuit_controller::RegulatedPurePursuitController() {}

  nav_msgs::msg::Path getPlan() {return global_plan_;}

  double getSpeed() {return desired_linear_vel_;}

  std::unique_ptr<geometry_msgs::msg::PointStamped> createCarrotMsgWrapper(
    const geometry_msgs::msg::PoseStamped & carrot_pose)
  {
    return createCarrotMsg(carrot_pose);
  }

  void setVelocityScaledLookAhead() {use_velocity_scaled_lookahead_dist_ = true;}
  void setCostRegulationScaling() {use_cost_regulated_linear_velocity_scaling_ = true;}
  void resetVelocityRegulationScaling() {use_regulated_linear_velocity_scaling_ = false;}

  double getLookAheadDistanceWrapper(const geometry_msgs::msg::Twist & twist)
  {
    return getLookAheadDistance(twist);
  }

  static geometry_msgs::msg::Point circleSegmentIntersectionWrapper(
    const geometry_msgs::msg::Point & p1,
    const geometry_msgs::msg::Point & p2,
    double r)
  {
    return circleSegmentIntersection(p1, p2, r);
  }

  geometry_msgs::msg::PoseStamped getLookAheadPointWrapper(
    const double & dist, const nav_msgs::msg::Path & path)
  {
    return getLookAheadPoint(dist, path);
  }

  bool shouldRotateToPathWrapper(
    const geometry_msgs::msg::PoseStamped & carrot_pose, double & angle_to_path)
  {
    return shouldRotateToPath(carrot_pose, angle_to_path);
  }

  bool shouldRotateToGoalHeadingWrapper(const geometry_msgs::msg::PoseStamped & carrot_pose)
  {
    return shouldRotateToGoalHeading(carrot_pose);
  }

  void rotateToHeadingWrapper(
    double & linear_vel, double & angular_vel,
    const double & angle_to_path, const geometry_msgs::msg::Twist & curr_speed)
  {
    return rotateToHeading(linear_vel, angular_vel, angle_to_path, curr_speed);
  }

  void applyConstraintsWrapper(
    const double & dist_error, const double & lookahead_dist,
    const double & curvature, const geometry_msgs::msg::Twist & curr_speed,
    const double & pose_cost, double & linear_vel, double & sign)
  {
    return applyConstraints(
      dist_error, lookahead_dist, curvature, curr_speed, pose_cost,
      linear_vel, sign);
  }

  double findVelocitySignChangeWrapper(
    const geometry_msgs::msg::PoseStamped & pose)
  {
    return findVelocitySignChange(pose);
  }

  nav_msgs::msg::Path transformGlobalPlanWrapper(
    const geometry_msgs::msg::PoseStamped & pose)
  {
    return transformGlobalPlan(pose);
  }
};

TEST(RegulatedPurePursuitTest, basicAPI)
{
  auto node = std::make_shared<rclcpp_lifecycle::LifecycleNode>("testRPP");
  std::string name = "PathFollower";
  auto tf = std::make_shared<tf2_ros::Buffer>(node->get_clock());
  auto costmap = std::make_shared<nav2_costmap_2d::Costmap2DROS>("fake_costmap");

  // instantiate
  auto ctrl = std::make_shared<BasicAPIRPP>();
  costmap->on_configure(rclcpp_lifecycle::State());
  ctrl->configure(node, name, tf, costmap);
  ctrl->activate();
  ctrl->deactivate();
  ctrl->cleanup();

  // setPlan and get plan
  nav_msgs::msg::Path path;
  path.poses.resize(2);
  path.poses[0].header.frame_id = "fake_frame";
  ctrl->setPlan(path);
  EXPECT_EQ(ctrl->getPlan().poses.size(), 2ul);
  EXPECT_EQ(ctrl->getPlan().poses[0].header.frame_id, std::string("fake_frame"));

  // set speed limit
  const double base_speed = ctrl->getSpeed();
  EXPECT_EQ(ctrl->getSpeed(), base_speed);
  ctrl->setSpeedLimit(0.51, false);
  EXPECT_EQ(ctrl->getSpeed(), 0.51);
  ctrl->setSpeedLimit(nav2_costmap_2d::NO_SPEED_LIMIT, false);
  EXPECT_EQ(ctrl->getSpeed(), base_speed);
  ctrl->setSpeedLimit(30, true);
  EXPECT_EQ(ctrl->getSpeed(), base_speed * 0.3);
  ctrl->setSpeedLimit(nav2_costmap_2d::NO_SPEED_LIMIT, true);
  EXPECT_EQ(ctrl->getSpeed(), base_speed);
}

TEST(RegulatedPurePursuitTest, createCarrotMsg)
{
  auto ctrl = std::make_shared<BasicAPIRPP>();
  geometry_msgs::msg::PoseStamped pose;
  pose.header.frame_id = "Hi!";
  pose.pose.position.x = 1.0;
  pose.pose.position.y = 12.0;
  pose.pose.orientation.w = 0.5;

  auto rtn = ctrl->createCarrotMsgWrapper(pose);
  EXPECT_EQ(rtn->header.frame_id, std::string("Hi!"));
  EXPECT_EQ(rtn->point.x, 1.0);
  EXPECT_EQ(rtn->point.y, 12.0);
  EXPECT_EQ(rtn->point.z, 0.01);
}

TEST(RegulatedPurePursuitTest, findVelocitySignChange)
{
  auto ctrl = std::make_shared<BasicAPIRPP>();
  geometry_msgs::msg::PoseStamped pose;
  pose.pose.position.x = 1.0;
  pose.pose.position.y = 0.0;

  nav_msgs::msg::Path path;
  path.poses.resize(3);
  path.poses[0].pose.position.x = 1.0;
  path.poses[0].pose.position.y = 1.0;
  path.poses[1].pose.position.x = 2.0;
  path.poses[1].pose.position.y = 2.0;
  path.poses[2].pose.position.x = -1.0;
  path.poses[2].pose.position.y = -1.0;
  ctrl->setPlan(path);
  auto rtn = ctrl->findVelocitySignChangeWrapper(pose);
  EXPECT_EQ(rtn, sqrt(5.0));

  path.poses[2].pose.position.x = 3.0;
  path.poses[2].pose.position.y = 3.0;
  ctrl->setPlan(path);
  rtn = ctrl->findVelocitySignChangeWrapper(pose);
  EXPECT_EQ(rtn, std::numeric_limits<double>::max());
}

using CircleSegmentIntersectionParam = std::tuple<
  std::pair<double, double>,
  std::pair<double, double>,
  double,
  std::pair<double, double>
>;

class CircleSegmentIntersectionTest
  : public ::testing::TestWithParam<CircleSegmentIntersectionParam>
{};

TEST_P(CircleSegmentIntersectionTest, circleSegmentIntersection)
{
  auto pair1 = std::get<0>(GetParam());
  auto pair2 = std::get<1>(GetParam());
  auto r = std::get<2>(GetParam());
  auto expected_pair = std::get<3>(GetParam());
  auto pair_to_point = [](std::pair<double, double> p) -> geometry_msgs::msg::Point {
      geometry_msgs::msg::Point point;
      point.x = p.first;
      point.y = p.second;
      point.z = 0.0;
      return point;
    };
  auto p1 = pair_to_point(pair1);
  auto p2 = pair_to_point(pair2);
  auto actual = BasicAPIRPP::circleSegmentIntersectionWrapper(p1, p2, r);
  auto expected_point = pair_to_point(expected_pair);
  EXPECT_DOUBLE_EQ(actual.x, expected_point.x);
  EXPECT_DOUBLE_EQ(actual.y, expected_point.y);
  // Expect that the intersection point is actually r away from the origin
  EXPECT_DOUBLE_EQ(r, std::hypot(actual.x, actual.y));
}

INSTANTIATE_TEST_SUITE_P(
  InterpolationTest,
  CircleSegmentIntersectionTest,
  testing::Values(
    // Origin to the positive X axis
    CircleSegmentIntersectionParam{
  {0.0, 0.0},
  {2.0, 0.0},
  1.0,
  {1.0, 0.0}
},
    // Origin to hte negative X axis
    CircleSegmentIntersectionParam{
  {0.0, 0.0},
  {-2.0, 0.0},
  1.0,
  {-1.0, 0.0}
},
    // Origin to the positive Y axis
    CircleSegmentIntersectionParam{
  {0.0, 0.0},
  {0.0, 2.0},
  1.0,
  {0.0, 1.0}
},
    // Origin to the negative Y axis
    CircleSegmentIntersectionParam{
  {0.0, 0.0},
  {0.0, -2.0},
  1.0,
  {0.0, -1.0}
},
    // non-origin to the X axis with non-unit circle, with the second point inside
    CircleSegmentIntersectionParam{
  {4.0, 0.0},
  {-1.0, 0.0},
  2.0,
  {2.0, 0.0}
},
    // non-origin to the Y axis with non-unit circle, with the second point inside
    CircleSegmentIntersectionParam{
  {0.0, 4.0},
  {0.0, -0.5},
  2.0,
  {0.0, 2.0}
},
    // origin to the positive X axis, on the circle
    CircleSegmentIntersectionParam{
  {2.0, 0.0},
  {0.0, 0.0},
  2.0,
  {2.0, 0.0}
},
    // origin to the positive Y axis, on the circle
    CircleSegmentIntersectionParam{
  {0.0, 0.0},
  {0.0, 2.0},
  2.0,
  {0.0, 2.0}
},
    // origin to the upper-right quadrant (3-4-5 triangle)
    CircleSegmentIntersectionParam{
  {0.0, 0.0},
  {6.0, 8.0},
  5.0,
  {3.0, 4.0}
},
    // origin to the lower-left quadrant (3-4-5 triangle)
    CircleSegmentIntersectionParam{
  {0.0, 0.0},
  {-6.0, -8.0},
  5.0,
  {-3.0, -4.0}
},
    // origin to the upper-left quadrant (3-4-5 triangle)
    CircleSegmentIntersectionParam{
  {0.0, 0.0},
  {-6.0, 8.0},
  5.0,
  {-3.0, 4.0}
},
    // origin to the lower-right quadrant (3-4-5 triangle)
    CircleSegmentIntersectionParam{
  {0.0, 0.0},
  {6.0, -8.0},
  5.0,
  {3.0, -4.0}
}
));

TEST(RegulatedPurePursuitTest, lookaheadAPI)
{
  auto ctrl = std::make_shared<BasicAPIRPP>();
  auto node = std::make_shared<rclcpp_lifecycle::LifecycleNode>("testRPP");
  std::string name = "PathFollower";
  auto tf = std::make_shared<tf2_ros::Buffer>(node->get_clock());
  auto costmap = std::make_shared<nav2_costmap_2d::Costmap2DROS>("fake_costmap");
  rclcpp_lifecycle::State state;
  costmap->on_configure(state);
  ctrl->configure(node, name, tf, costmap);

  geometry_msgs::msg::Twist twist;

  // test getLookAheadDistance
  double rtn = ctrl->getLookAheadDistanceWrapper(twist);
  EXPECT_EQ(rtn, 0.6);  // default lookahead_dist

  // shouldn't be a function of speed
  twist.linear.x = 10.0;
  rtn = ctrl->getLookAheadDistanceWrapper(twist);
  EXPECT_EQ(rtn, 0.6);

  // now it should be a function of velocity, max out
  ctrl->setVelocityScaledLookAhead();
  rtn = ctrl->getLookAheadDistanceWrapper(twist);
  EXPECT_EQ(rtn, 0.9);  // 10 speed maxes out at max_lookahead_dist

  // check normal range
  twist.linear.x = 0.35;
  rtn = ctrl->getLookAheadDistanceWrapper(twist);
  EXPECT_NEAR(rtn, 0.525, 0.0001);  // 1.5 * 0.35

  // check minimum range
  twist.linear.x = 0.0;
  rtn = ctrl->getLookAheadDistanceWrapper(twist);
  EXPECT_EQ(rtn, 0.3);

  // test getLookAheadPoint
  double dist = 1.0;
  nav_msgs::msg::Path path;
  path.poses.resize(10);
  for (uint i = 0; i != path.poses.size(); i++) {
    path.poses[i].pose.position.x = static_cast<double>(i);
  }

  // test exact hits
  auto pt = ctrl->getLookAheadPointWrapper(dist, path);
  EXPECT_EQ(pt.pose.position.x, 1.0);

  // test getting next closest point without interpolation
  node->set_parameter(
    rclcpp::Parameter(
      name + ".use_interpolation",
      rclcpp::ParameterValue(false)));
  ctrl->configure(node, name, tf, costmap);
  dist = 3.8;
  pt = ctrl->getLookAheadPointWrapper(dist, path);
  EXPECT_EQ(pt.pose.position.x, 4.0);

  // test end of path
  dist = 100.0;
  pt = ctrl->getLookAheadPointWrapper(dist, path);
  EXPECT_EQ(pt.pose.position.x, 9.0);

  // test interpolation
  node->set_parameter(
    rclcpp::Parameter(
      name + ".use_interpolation",
      rclcpp::ParameterValue(true)));
  ctrl->configure(node, name, tf, costmap);
  dist = 3.8;
  pt = ctrl->getLookAheadPointWrapper(dist, path);
  EXPECT_EQ(pt.pose.position.x, 3.8);
}

TEST(RegulatedPurePursuitTest, rotateTests)
{
  auto ctrl = std::make_shared<BasicAPIRPP>();
  auto node = std::make_shared<rclcpp_lifecycle::LifecycleNode>("testRPP");
  std::string name = "PathFollower";
  auto tf = std::make_shared<tf2_ros::Buffer>(node->get_clock());
  auto costmap = std::make_shared<nav2_costmap_2d::Costmap2DROS>("fake_costmap");
  rclcpp_lifecycle::State state;
  costmap->on_configure(state);
  ctrl->configure(node, name, tf, costmap);

  // shouldRotateToPath
  geometry_msgs::msg::PoseStamped carrot;
  double angle_to_path_rtn;
  EXPECT_EQ(ctrl->shouldRotateToPathWrapper(carrot, angle_to_path_rtn), false);

  carrot.pose.position.x = 0.5;
  carrot.pose.position.y = 0.25;
  EXPECT_EQ(ctrl->shouldRotateToPathWrapper(carrot, angle_to_path_rtn), false);

  carrot.pose.position.x = 0.5;
  carrot.pose.position.y = 1.0;
  EXPECT_EQ(ctrl->shouldRotateToPathWrapper(carrot, angle_to_path_rtn), true);

  // shouldRotateToGoalHeading
  carrot.pose.position.x = 0.0;
  carrot.pose.position.y = 0.0;
  EXPECT_EQ(ctrl->shouldRotateToGoalHeadingWrapper(carrot), true);

  carrot.pose.position.x = 0.0;
  carrot.pose.position.y = 0.24;
  EXPECT_EQ(ctrl->shouldRotateToGoalHeadingWrapper(carrot), true);

  carrot.pose.position.x = 0.0;
  carrot.pose.position.y = 0.26;
  EXPECT_EQ(ctrl->shouldRotateToGoalHeadingWrapper(carrot), false);

  // rotateToHeading
  double lin_v = 10.0;
  double ang_v = 0.5;
  double angle_to_path = 0.4;
  geometry_msgs::msg::Twist curr_speed;
  curr_speed.angular.z = 1.75;

  // basic full speed at a speed
  ctrl->rotateToHeadingWrapper(lin_v, ang_v, angle_to_path, curr_speed);
  EXPECT_EQ(lin_v, 0.0);
  EXPECT_EQ(ang_v, 1.8);

  // negative direction
  angle_to_path = -0.4;
  curr_speed.angular.z = -1.75;
  ctrl->rotateToHeadingWrapper(lin_v, ang_v, angle_to_path, curr_speed);
  EXPECT_EQ(ang_v, -1.8);

  // kinematic clamping, no speed, some speed accelerating, some speed decelerating
  angle_to_path = 0.4;
  curr_speed.angular.z = 0.0;
  ctrl->rotateToHeadingWrapper(lin_v, ang_v, angle_to_path, curr_speed);
  EXPECT_NEAR(ang_v, 0.16, 0.01);

  curr_speed.angular.z = 1.0;
  ctrl->rotateToHeadingWrapper(lin_v, ang_v, angle_to_path, curr_speed);
  EXPECT_NEAR(ang_v, 1.16, 0.01);

  angle_to_path = -0.4;
  curr_speed.angular.z = 1.0;
  ctrl->rotateToHeadingWrapper(lin_v, ang_v, angle_to_path, curr_speed);
  EXPECT_NEAR(ang_v, 0.84, 0.01);
}

TEST(RegulatedPurePursuitTest, applyConstraints)
{
  auto ctrl = std::make_shared<BasicAPIRPP>();
  auto node = std::make_shared<rclcpp_lifecycle::LifecycleNode>("testRPP");
  std::string name = "PathFollower";
  auto tf = std::make_shared<tf2_ros::Buffer>(node->get_clock());
  auto costmap = std::make_shared<nav2_costmap_2d::Costmap2DROS>("fake_costmap");
  rclcpp_lifecycle::State state;
  costmap->on_configure(state);
  ctrl->configure(node, name, tf, costmap);

  double dist_error = 0.0;
  double lookahead_dist = 0.6;
  double curvature = 0.5;
  geometry_msgs::msg::Twist curr_speed;
  double pose_cost = 0.0;
  double linear_vel = 0.0;
  double sign = 1.0;

  // test curvature regulation (default)
  curr_speed.linear.x = 0.25;
  ctrl->applyConstraintsWrapper(
    dist_error, lookahead_dist, curvature, curr_speed, pose_cost,
    linear_vel, sign);
  EXPECT_EQ(linear_vel, 0.25);  // min set speed

  linear_vel = 1.0;
  curvature = 0.7407;
  curr_speed.linear.x = 0.5;
  ctrl->applyConstraintsWrapper(
    dist_error, lookahead_dist, curvature, curr_speed, pose_cost,
    linear_vel, sign);
  EXPECT_NEAR(linear_vel, 0.5, 0.01);  // lower by curvature

  linear_vel = 1.0;
  curvature = 1000.0;
  curr_speed.linear.x = 0.25;
  ctrl->applyConstraintsWrapper(
    dist_error, lookahead_dist, curvature, curr_speed, pose_cost,
    linear_vel, sign);
  EXPECT_NEAR(linear_vel, 0.25, 0.01);  // min out by curvature


  // now try with cost regulation (turn off velocity and only cost)
  // ctrl->setCostRegulationScaling();
  // ctrl->resetVelocityRegulationScaling();
  // curvature = 0.0;

  // min changable cost
  // pose_cost = 1;
  // linear_vel = 0.5;
  // curr_speed.linear.x = 0.5;
  // ctrl->applyConstraintsWrapper(
  //   dist_error, lookahead_dist, curvature, curr_speed, pose_cost, linear_vel);
  // EXPECT_NEAR(linear_vel, 0.498, 0.01);

  // max changing cost
  // pose_cost = 127;
  // curr_speed.linear.x = 0.255;
  // ctrl->applyConstraintsWrapper(
  //   dist_error, lookahead_dist, curvature, curr_speed, pose_cost, linear_vel);
  // EXPECT_NEAR(linear_vel, 0.255, 0.01);

  // over max cost thresh
  // pose_cost = 200;
  // curr_speed.linear.x = 0.25;
  // ctrl->applyConstraintsWrapper(
  //   dist_error, lookahead_dist, curvature, curr_speed, pose_cost, linear_vel);
  // EXPECT_NEAR(linear_vel, 0.25, 0.01);

  // test kinematic clamping
  // pose_cost = 200;
  // curr_speed.linear.x = 1.0;
  // ctrl->applyConstraintsWrapper(
  //   dist_error, lookahead_dist, curvature, curr_speed, pose_cost, linear_vel);
  // EXPECT_NEAR(linear_vel, 0.5, 0.01);
}

TEST(RegulatedPurePursuitTest, testDynamicParameter)
{
  auto node = std::make_shared<rclcpp_lifecycle::LifecycleNode>("Smactest");
  auto costmap = std::make_shared<nav2_costmap_2d::Costmap2DROS>("global_costmap");
  costmap->on_configure(rclcpp_lifecycle::State());
  auto ctrl =
    std::make_unique<nav2_regulated_pure_pursuit_controller::RegulatedPurePursuitController>();
  auto tf = std::make_shared<tf2_ros::Buffer>(node->get_clock());
  ctrl->configure(node, "test", tf, costmap);
  ctrl->activate();

  auto rec_param = std::make_shared<rclcpp::AsyncParametersClient>(
    node->get_node_base_interface(), node->get_node_topics_interface(),
    node->get_node_graph_interface(),
    node->get_node_services_interface());

  auto results = rec_param->set_parameters_atomically(
    {rclcpp::Parameter("test.desired_linear_vel", 1.0),
      rclcpp::Parameter("test.lookahead_dist", 7.0),
      rclcpp::Parameter("test.max_lookahead_dist", 7.0),
      rclcpp::Parameter("test.min_lookahead_dist", 6.0),
      rclcpp::Parameter("test.lookahead_time", 1.8),
      rclcpp::Parameter("test.rotate_to_heading_angular_vel", 18.0),
      rclcpp::Parameter("test.min_approach_linear_velocity", 1.0),
      rclcpp::Parameter("test.max_allowed_time_to_collision_up_to_carrot", 2.0),
      rclcpp::Parameter("test.cost_scaling_dist", 2.0),
      rclcpp::Parameter("test.cost_scaling_gain", 4.0),
      rclcpp::Parameter("test.regulated_linear_scaling_min_radius", 10.0),
      rclcpp::Parameter("test.transform_tolerance", 30.0),
      rclcpp::Parameter("test.max_angular_accel", 3.0),
      rclcpp::Parameter("test.rotate_to_heading_min_angle", 0.7),
      rclcpp::Parameter("test.regulated_linear_scaling_min_speed", 4.0),
      rclcpp::Parameter("test.use_velocity_scaled_lookahead_dist", false),
      rclcpp::Parameter("test.use_regulated_linear_velocity_scaling", false),
      rclcpp::Parameter("test.use_cost_regulated_linear_velocity_scaling", false),
      rclcpp::Parameter("test.allow_reversing", false),
      rclcpp::Parameter("test.use_rotate_to_heading", false)});

  rclcpp::spin_until_future_complete(
    node->get_node_base_interface(),
    results);

  EXPECT_EQ(node->get_parameter("test.desired_linear_vel").as_double(), 1.0);
  EXPECT_EQ(node->get_parameter("test.lookahead_dist").as_double(), 7.0);
  EXPECT_EQ(node->get_parameter("test.max_lookahead_dist").as_double(), 7.0);
  EXPECT_EQ(node->get_parameter("test.min_lookahead_dist").as_double(), 6.0);
  EXPECT_EQ(node->get_parameter("test.lookahead_time").as_double(), 1.8);
  EXPECT_EQ(node->get_parameter("test.rotate_to_heading_angular_vel").as_double(), 18.0);
  EXPECT_EQ(node->get_parameter("test.min_approach_linear_velocity").as_double(), 1.0);
  EXPECT_EQ(
    node->get_parameter(
      "test.max_allowed_time_to_collision_up_to_carrot").as_double(), 2.0);
  EXPECT_EQ(node->get_parameter("test.cost_scaling_dist").as_double(), 2.0);
  EXPECT_EQ(node->get_parameter("test.cost_scaling_gain").as_double(), 4.0);
  EXPECT_EQ(node->get_parameter("test.regulated_linear_scaling_min_radius").as_double(), 10.0);
  EXPECT_EQ(node->get_parameter("test.transform_tolerance").as_double(), 30.0);
  EXPECT_EQ(node->get_parameter("test.max_angular_accel").as_double(), 3.0);
  EXPECT_EQ(node->get_parameter("test.rotate_to_heading_min_angle").as_double(), 0.7);
  EXPECT_EQ(node->get_parameter("test.regulated_linear_scaling_min_speed").as_double(), 4.0);
  EXPECT_EQ(node->get_parameter("test.use_velocity_scaled_lookahead_dist").as_bool(), false);
  EXPECT_EQ(node->get_parameter("test.use_regulated_linear_velocity_scaling").as_bool(), false);
  EXPECT_EQ(
    node->get_parameter(
      "test.use_cost_regulated_linear_velocity_scaling").as_bool(), false);
  EXPECT_EQ(node->get_parameter("test.allow_reversing").as_bool(), false);
  EXPECT_EQ(node->get_parameter("test.use_rotate_to_heading").as_bool(), false);
}

class TransformGlobalPlanTest : public ::testing::Test
{
protected:
  void SetUp() override
  {
    ctrl_ = std::make_shared<BasicAPIRPP>();
    node_ = std::make_shared<rclcpp_lifecycle::LifecycleNode>("testRPP");
    tf_buffer_ = std::make_shared<tf2_ros::Buffer>(node_->get_clock());
    costmap_ = std::make_shared<nav2_costmap_2d::Costmap2DROS>("fake_costmap");
  }

  void configure_costmap(uint16_t width, double resolution)
  {
    constexpr char costmap_frame[] = "test_costmap_frame";
    constexpr char robot_frame[] = "test_robot_frame";

    auto results = costmap_->set_parameters(
    {
      rclcpp::Parameter("global_frame", costmap_frame),
      rclcpp::Parameter("robot_base_frame", robot_frame),
      rclcpp::Parameter("width", width),
      rclcpp::Parameter("height", width),
      rclcpp::Parameter("resolution", resolution)
    });
    for (const auto & result : results) {
      EXPECT_TRUE(result.successful) << result.reason;
    }

    rclcpp_lifecycle::State state;
    costmap_->on_configure(state);
  }

  void configure_controller(double max_robot_pose_search_dist)
  {
    std::string plugin_name = "test_rpp";
    nav2_util::declare_parameter_if_not_declared(
      node_, plugin_name + ".max_robot_pose_search_dist",
      rclcpp::ParameterValue(max_robot_pose_search_dist));
    ctrl_->configure(node_, plugin_name, tf_buffer_, costmap_);
  }

  void setup_transforms(geometry_msgs::msg::Point & robot_position)
  {
    transform_time_ = node_->get_clock()->now();
    // Note: transforms go parent to child

    // We will have a separate path and costmap frame for completeness,
    // but we will leave them cooincident for convenience.
    geometry_msgs::msg::TransformStamped path_to_costmap;
    path_to_costmap.header.frame_id = PATH_FRAME;
    path_to_costmap.header.stamp = transform_time_;
    path_to_costmap.child_frame_id = COSTMAP_FRAME;
    path_to_costmap.transform.translation.x = 0.0;
    path_to_costmap.transform.translation.y = 0.0;
    path_to_costmap.transform.translation.z = 0.0;

    geometry_msgs::msg::TransformStamped costmap_to_robot;
    costmap_to_robot.header.frame_id = COSTMAP_FRAME;
    costmap_to_robot.header.stamp = transform_time_;
    costmap_to_robot.child_frame_id = ROBOT_FRAME;
    costmap_to_robot.transform.translation.x = robot_position.x;
    costmap_to_robot.transform.translation.y = robot_position.y;
    costmap_to_robot.transform.translation.z = robot_position.z;

    tf2_msgs::msg::TFMessage tf_message;
    tf_message.transforms = {
      path_to_costmap,
      costmap_to_robot
    };
<<<<<<< HEAD
    for (const auto& transform : tf_message.transforms) {
=======
    for (const auto & transform : tf_message.transforms) {
>>>>>>> 7d04fc57
      tf_buffer_->setTransform(transform, "test", false);
    }
    tf_buffer_->setUsingDedicatedThread(true);  // lying to let it do transforms
  }

  static constexpr char PATH_FRAME[] = "test_path_frame";
  static constexpr char COSTMAP_FRAME[] = "test_costmap_frame";
  static constexpr char ROBOT_FRAME[] = "test_robot_frame";

  std::shared_ptr<BasicAPIRPP> ctrl_;
  std::shared_ptr<rclcpp_lifecycle::LifecycleNode> node_;
  std::shared_ptr<nav2_costmap_2d::Costmap2DROS> costmap_;
  std::shared_ptr<tf2_ros::Buffer> tf_buffer_;
  rclcpp::Time transform_time_;
};

// This tests that not only should nothing get pruned on a costmap
// that contains the entire global_plan, and also that it doesn't skip to the end of the path
// which is closer to the robot pose than the start.
TEST_F(TransformGlobalPlanTest, no_pruning_on_large_costmap)
{
  geometry_msgs::msg::PoseStamped robot_pose;
  robot_pose.header.frame_id = COSTMAP_FRAME;
  robot_pose.header.stamp = transform_time_;
  robot_pose.pose.position.x = -0.1;
  robot_pose.pose.position.y = 0.0;
  robot_pose.pose.position.z = 0.0;
  // A really big costmap
  // the max_costmap_extent should be 50m
  configure_costmap(100u, 0.1);
  configure_controller(5.0);
  setup_transforms(robot_pose.pose.position);

  // Set up test path;

  geometry_msgs::msg::PoseStamped start_of_path;
  start_of_path.header.frame_id = PATH_FRAME;
  start_of_path.header.stamp = transform_time_;
  start_of_path.pose.position.x = 0.0;
  start_of_path.pose.position.y = 0.0;
  start_of_path.pose.position.z = 0.0;

  constexpr double spacing = 0.1;
  constexpr double circle_radius = 1.0;

  auto global_plan = path_utils::generate_path(
    start_of_path, spacing, {
    std::make_unique<path_utils::LeftCircle>(circle_radius)
  });

  ctrl_->setPlan(global_plan);

  // Transform the plan

  auto transformed_plan = ctrl_->transformGlobalPlanWrapper(robot_pose);
  EXPECT_EQ(transformed_plan.poses.size(), global_plan.poses.size());
}

// This plan shouldn't get pruned because of the costmap,
// but should be half pruned because it is halfway around the circle
TEST_F(TransformGlobalPlanTest, transform_start_selection)
{
  geometry_msgs::msg::PoseStamped robot_pose;
  robot_pose.header.frame_id = COSTMAP_FRAME;
  robot_pose.header.stamp = transform_time_;
  robot_pose.pose.position.x = 0.0;
  robot_pose.pose.position.y = 4.0;  // on the other side of the circle
  robot_pose.pose.position.z = 0.0;
  // Could set orientation going the other way, but RPP doesn't care
  constexpr double spacing = 0.1;
  constexpr double circle_radius = 2.0;  // diameter 4

  // A really big costmap
  // the max_costmap_extent should be 50m
  configure_costmap(100u, 0.1);
  // This should just be at least half the circumference: pi*r ~= 6
  constexpr double max_robot_pose_search_dist = 10.0;
  configure_controller(max_robot_pose_search_dist);
  setup_transforms(robot_pose.pose.position);

  // Set up test path;

  geometry_msgs::msg::PoseStamped start_of_path;
  start_of_path.header.frame_id = PATH_FRAME;
  start_of_path.header.stamp = transform_time_;
  start_of_path.pose.position.x = 0.0;
  start_of_path.pose.position.y = 0.0;
  start_of_path.pose.position.z = 0.0;

  auto global_plan = path_utils::generate_path(
    start_of_path, spacing, {
    std::make_unique<path_utils::LeftCircle>(circle_radius)
  });

  ctrl_->setPlan(global_plan);

  // Transform the plan
  auto transformed_plan = ctrl_->transformGlobalPlanWrapper(robot_pose);
  EXPECT_NEAR(transformed_plan.poses.size(), global_plan.poses.size() / 2, 1);
  EXPECT_NEAR(transformed_plan.poses[0].pose.position.x, 0.0, 0.5);
  EXPECT_NEAR(transformed_plan.poses[0].pose.position.y, 0.0, 0.5);
}

// This should throw an exception when all poses are outside of the costmap
TEST_F(TransformGlobalPlanTest, all_poses_outside_of_costmap)
{
  geometry_msgs::msg::PoseStamped robot_pose;
  robot_pose.header.frame_id = COSTMAP_FRAME;
  robot_pose.header.stamp = transform_time_;
  // far away from the path
  robot_pose.pose.position.x = 1000.0;
  robot_pose.pose.position.y = 1000.0;
  robot_pose.pose.position.z = 0.0;
  // Could set orientation going the other way, but RPP doesn't care
  constexpr double spacing = 0.1;
  constexpr double circle_radius = 2.0;  // diameter 4

  // A "normal" costmap
  // the max_costmap_extent should be 50m
  configure_costmap(10u, 0.1);
  // This should just be at least half the circumference: pi*r ~= 6
  constexpr double max_robot_pose_search_dist = 10.0;
  configure_controller(max_robot_pose_search_dist);
  setup_transforms(robot_pose.pose.position);

  // Set up test path;

  geometry_msgs::msg::PoseStamped start_of_path;
  start_of_path.header.frame_id = PATH_FRAME;
  start_of_path.header.stamp = transform_time_;
  start_of_path.pose.position.x = 0.0;
  start_of_path.pose.position.y = 0.0;
  start_of_path.pose.position.z = 0.0;

  auto global_plan = path_utils::generate_path(
    start_of_path, spacing, {
    std::make_unique<path_utils::LeftCircle>(circle_radius)
  });

  ctrl_->setPlan(global_plan);

  // Transform the plan
  EXPECT_THROW(ctrl_->transformGlobalPlanWrapper(robot_pose), nav2_core::PlannerException);
}

// Should shortcut the circle if the circle is shorter than max_robot_pose_search_dist
TEST_F(TransformGlobalPlanTest, good_circle_shortcut)
{
  geometry_msgs::msg::PoseStamped robot_pose;
  robot_pose.header.frame_id = COSTMAP_FRAME;
  robot_pose.header.stamp = transform_time_;
  // far away from the path
  robot_pose.pose.position.x = -0.1;
  robot_pose.pose.position.y = 0.0;
  robot_pose.pose.position.z = 0.0;
  // Could set orientation going the other way, but RPP doesn't care
  constexpr double spacing = 0.1;
  constexpr double circle_radius = 2.0;  // diameter 4

  // A "normal" costmap
  // the max_costmap_extent should be 50m
  configure_costmap(100u, 0.1);
  // This should just be at least the circumference: 2*pi*r ~= 12
  constexpr double max_robot_pose_search_dist = 15.0;
  configure_controller(max_robot_pose_search_dist);
  setup_transforms(robot_pose.pose.position);

  // Set up test path;

  geometry_msgs::msg::PoseStamped start_of_path;
  start_of_path.header.frame_id = PATH_FRAME;
  start_of_path.header.stamp = transform_time_;
  start_of_path.pose.position.x = 0.0;
  start_of_path.pose.position.y = 0.0;
  start_of_path.pose.position.z = 0.0;

  auto global_plan = path_utils::generate_path(
    start_of_path, spacing, {
    std::make_unique<path_utils::LeftCircle>(circle_radius)
  });

  ctrl_->setPlan(global_plan);

  // Transform the plan
  auto transformed_plan = ctrl_->transformGlobalPlanWrapper(robot_pose);
  EXPECT_NEAR(transformed_plan.poses.size(), 1, 1);
  EXPECT_NEAR(transformed_plan.poses[0].pose.position.x, 0.0, 0.5);
  EXPECT_NEAR(transformed_plan.poses[0].pose.position.y, 0.0, 0.5);
}

// Simple costmap pruning on a straight line
TEST_F(TransformGlobalPlanTest, costmap_pruning)
{
  geometry_msgs::msg::PoseStamped robot_pose;
  robot_pose.header.frame_id = COSTMAP_FRAME;
  robot_pose.header.stamp = transform_time_;
  // far away from the path
  robot_pose.pose.position.x = -0.1;
  robot_pose.pose.position.y = 0.0;
  robot_pose.pose.position.z = 0.0;
  // Could set orientation going the other way, but RPP doesn't care
  constexpr double spacing = 1.0;

  // A "normal" costmap
  // the max_costmap_extent should be 50m
  configure_costmap(20u, 0.5);
  constexpr double max_robot_pose_search_dist = 10.0;
  configure_controller(max_robot_pose_search_dist);
  setup_transforms(robot_pose.pose.position);

  // Set up test path;

  geometry_msgs::msg::PoseStamped start_of_path;
  start_of_path.header.frame_id = PATH_FRAME;
  start_of_path.header.stamp = transform_time_;
  start_of_path.pose.position.x = 0.0;
  start_of_path.pose.position.y = 0.0;
  start_of_path.pose.position.z = 0.0;

  constexpr double path_length = 100.0;

  auto global_plan = path_utils::generate_path(
    start_of_path, spacing, {
    std::make_unique<path_utils::Straight>(path_length)
  });

  ctrl_->setPlan(global_plan);

  // Transform the plan
  auto transformed_plan = ctrl_->transformGlobalPlanWrapper(robot_pose);
  EXPECT_NEAR(transformed_plan.poses.size(), 10u, 1);
  EXPECT_NEAR(transformed_plan.poses[0].pose.position.x, 0.0, 0.5);
  EXPECT_NEAR(transformed_plan.poses[0].pose.position.y, 0.0, 0.5);
}

// Should prune out later portions of the path that come back into the costmap
TEST_F(TransformGlobalPlanTest, prune_after_leaving_costmap)
{
  geometry_msgs::msg::PoseStamped robot_pose;
  robot_pose.header.frame_id = COSTMAP_FRAME;
  robot_pose.header.stamp = transform_time_;
  // far away from the path
  robot_pose.pose.position.x = -0.1;
  robot_pose.pose.position.y = 0.0;
  robot_pose.pose.position.z = 0.0;
  // Could set orientation going the other way, but RPP doesn't care
  constexpr double spacing = 1.0;

  // A "normal" costmap
  // the max_costmap_extent should be 50m
  configure_costmap(20u, 0.5);
  constexpr double max_robot_pose_search_dist = 10.0;
  configure_controller(max_robot_pose_search_dist);
  setup_transforms(robot_pose.pose.position);

  // Set up test path;

  geometry_msgs::msg::PoseStamped start_of_path;
  start_of_path.header.frame_id = PATH_FRAME;
  start_of_path.header.stamp = transform_time_;
  start_of_path.pose.position.x = 0.0;
  start_of_path.pose.position.y = 0.0;
  start_of_path.pose.position.z = 0.0;

  constexpr double path_length = 100.0;

  auto global_plan = path_utils::generate_path(
    start_of_path, spacing, {
    std::make_unique<path_utils::Straight>(path_length),
    std::make_unique<path_utils::LeftTurnAround>(1.0),
    std::make_unique<path_utils::Straight>(path_length)
  });

  ctrl_->setPlan(global_plan);

  // Transform the plan
  auto transformed_plan = ctrl_->transformGlobalPlanWrapper(robot_pose);
  // This should be essentially the same as the regular straight path
  EXPECT_NEAR(transformed_plan.poses.size(), 10u, 1);
  EXPECT_NEAR(transformed_plan.poses[0].pose.position.x, 0.0, 0.5);
  EXPECT_NEAR(transformed_plan.poses[0].pose.position.y, 0.0, 0.5);
}<|MERGE_RESOLUTION|>--- conflicted
+++ resolved
@@ -678,11 +678,7 @@
       path_to_costmap,
       costmap_to_robot
     };
-<<<<<<< HEAD
-    for (const auto& transform : tf_message.transforms) {
-=======
     for (const auto & transform : tf_message.transforms) {
->>>>>>> 7d04fc57
       tf_buffer_->setTransform(transform, "test", false);
     }
     tf_buffer_->setUsingDedicatedThread(true);  // lying to let it do transforms
